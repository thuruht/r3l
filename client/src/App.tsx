// App.tsx

import React, { useState, useEffect, useRef, useLayoutEffect, createContext } from 'react';
import { Routes, Route, useNavigate, useLocation } from 'react-router-dom';
import gsap from 'gsap';
import { IconRadar2, IconHelp, IconList, IconChartCircles, IconPalette, IconInfoCircle, IconDashboard, IconMenu2, IconX, IconLogout } from '@tabler/icons-react';
import AssociationWeb from './components/AssociationWeb';
import NetworkList from './components/NetworkList';
import CommuniquePage from './components/CommuniquePage';
import Inbox from './components/Inbox';
import FAQ from './components/FAQ';
import About from './components/About';
import FilePreviewModal from './components/FilePreviewModal';
import { ToastProvider, useToast } from './context/ToastContext';
import AdminDashboard from './components/AdminDashboard';
import ThemeSettings from './components/ThemeSettings';
import { ThemeProvider, useTheme } from './context/ThemeContext';
<<<<<<< HEAD
import { CustomizationProvider, useCustomization } from './context/CustomizationContext';
=======
import { CustomizationProvider } from './context/CustomizationContext';
>>>>>>> 5f9d4eb5
import { useNetworkData } from './hooks/useNetworkData';
import { SearchBar, RandomUserButton } from './components/UserDiscovery';
import './styles/global.css';

interface User {
  id: number;
  username: string;
  avatar_url?: string;
}

function Main() {
  const [isInboxOpen, setIsInboxOpen] = useState(false);
  const [isFAQOpen, setIsFAQOpen] = useState(false);
  const [isAboutOpen, setIsAboutOpen] = useState(false);
  const [isAdminOpen, setIsAdminOpen] = useState(false);
  const [isMenuOpen, setIsMenuOpen] = useState(false);
  const [isThemeSettingsOpen, setIsThemeSettingsOpen] = useState(false);
  const [unreadCount, setUnreadCount] = useState(0);
  const [isDrifting, setIsDrifting] = useState(false);
  const [driftData, setDriftData] = useState<{ users: any[], files: any[] }>({ users: [], files: [] });
  const [viewMode, setViewMode] = useState<'graph' | 'list'>('graph');
  const [previewFile, setPreviewFile] = useState<any | null>(null);
  const [onlineUserIds, setOnlineUserIds] = useState<Set<number>>(new Set());

  const [isAuthenticated, setIsAuthenticated] = useState<boolean>(false);
  const [currentUser, setCurrentUser] = useState<User | null>(null);
  const [authError, setAuthError] = useState<string | null>(null);
  const [username, setUsername] = useState<string>('');
  const [password, setPassword] = useState<string>('');
  const [email, setEmail] = useState<string>('');
  const [userPreferences, setUserPreferences] = useState<any | null>(null); // For initial fetch

  const { showToast } = useToast();
  const { theme, toggleTheme } = useTheme();
  const navigate = useNavigate();
  const location = useLocation();
  const { preferences: currentCustomizationPreferences } = useCustomization(); // Get current preferences from context

  const { nodes, links, refresh: refreshNetwork, loading } = useNetworkData({
    currentUserId: currentUser?.id || null,
    meUsername: currentUser?.username,
    meAvatarUrl: currentUser?.avatar_url,
    isDrifting,
    driftData,
    onlineUserIds
  });

  const refreshNetworkRef = useRef(refreshNetwork);
  useEffect(() => {
    refreshNetworkRef.current = refreshNetwork;
  }, [refreshNetwork]);

  const playNotificationSound = () => {
    try {
      const AudioContext = window.AudioContext || (window as any).webkitAudioContext;
      if (!AudioContext) return;
      
      const ctx = new AudioContext();
      const osc = ctx.createOscillator();
      const gain = ctx.createGain();

      osc.connect(gain);
      gain.connect(ctx.destination);

      osc.type = 'sine';
      osc.frequency.setValueAtTime(880, ctx.currentTime); // A5
      osc.frequency.exponentialRampToValueAtTime(440, ctx.currentTime + 0.1); // Drop to A4
      
      gain.gain.setValueAtTime(0.1, ctx.currentTime);
      gain.gain.exponentialRampToValueAtTime(0.01, ctx.currentTime + 0.1);

      osc.start();
      osc.stop(ctx.currentTime + 0.1);
    } catch (e) {
      console.error("Audio play failed", e);
    }
  };

  useEffect(() => {
    if (!isAuthenticated) return;

    const protocol = window.location.protocol === 'https:' ? 'wss:' : 'ws:';
    const wsUrl = `${protocol}//${window.location.host}/api/do-websocket`;

    let ws: WebSocket;
    let reconnectTimer: any;

    const connect = () => {
      ws = new WebSocket(wsUrl);

      ws.onopen = () => {
        console.log('WebSocket connected');
      };

      ws.onmessage = (event) => {
        try {
          const data = JSON.parse(event.data);
          
          if (data.type === 'new_notification') {
            showToast(`New signal: ${data.notificationType}`, 'info');
            playNotificationSound();
            setUnreadCount(prev => prev + 1);
            if (refreshNetworkRef.current) refreshNetworkRef.current();
          } 
          else if (data.type === 'presence_sync') {
             setOnlineUserIds(new Set(data.onlineUserIds));
          }
          else if (data.type === 'presence_update') {
             setOnlineUserIds(prev => {
                 const next = new Set(prev);
                 if (data.status === 'online') next.add(data.userId);
                 else next.delete(data.userId);
                 return next;
             });
          }
          else if (data.type === 'signal_communique') {
          }
          else if (data.type === 'signal_artifact') {
              showToast('New artifact signal detected', 'info');
          }

        } catch (e) {
          console.error("WS message parse error", e);
        }
      };

      ws.onclose = () => {
        console.log('WebSocket disconnected, reconnecting...');
        reconnectTimer = setTimeout(connect, 3000);
      };

      ws.onerror = (err) => {
        console.error("WebSocket error", err);
        ws.close();
      };
    };

    connect();

    const fetchUnread = async () => {
      try {
        const res = await fetch('/api/notifications');
        if (res.ok) {
          const data = await res.json();
          const unread = data.notifications.filter((n: any) => n.is_read === 0).length;
          setUnreadCount(unread);
        }
      } catch (e) {
        console.error("Bg fetch error", e);
      }
    };
    fetchUnread();

    return () => {
      if (ws) ws.close();
      if (reconnectTimer) clearTimeout(reconnectTimer);
    };
  }, [isAuthenticated, showToast]);

  useEffect(() => {
    const checkAuth = async () => {
      try {
        const response = await fetch('/api/users/me');
        if (response.ok) {
          const data = await response.json();
          setCurrentUser(data.user);
          setIsAuthenticated(true);
          const prefsResponse = await fetch('/api/users/me/preferences');
          if (prefsResponse.ok) {
            const prefsData = await prefsResponse.json();
            setUserPreferences(prefsData); // Set initial preferences for CustomizationProvider
          } else {
            console.warn('Failed to fetch user preferences');
          }
        } else {
          setIsAuthenticated(false);
          setCurrentUser(null);
          setUserPreferences(null);
        }
      } catch (error) {
        console.error('Auth check failed:', error);
        setIsAuthenticated(false);
        setCurrentUser(null);
        setUserPreferences(null);
      }
    };
    checkAuth();
  }, []);

  useEffect(() => {
    if (isDrifting) {
      const fetchDriftData = async () => {
        try {
          const response = await fetch('/api/drift');
          if (response.ok) {
            const data = await response.json();
            setDriftData(data);
            showToast('Drift radar active. Scanning...', 'info');
          } else {
            const err: { error?: string } = await response.json();
            showToast(err.error || 'Drift failed', 'error');
            setIsDrifting(false);
          }
        } catch (error) {
          console.error('Failed to fetch drift data:', error);
          showToast('Drift signal lost', 'error');
          setIsDrifting(false);
        }
      };
      fetchDriftData();
    } else {
      setDriftData({ users: [], files: [] });
    }
  }, [isDrifting]);

  const handleLogin = async (e: React.FormEvent) => {
    e.preventDefault();
    setAuthError(null);
    try {
      const response = await fetch('/api/login', {
        method: 'POST',
        headers: { 'Content-Type': 'application/json' },
        body: JSON.stringify({ username, password }),
      });
      if (response.ok) {
        const data = await response.json();
        setCurrentUser(data.user);
        setIsAuthenticated(true);
        const prefsResponse = await fetch('/api/users/me/preferences');
        if (prefsResponse.ok) {
          const prefsData = await prefsResponse.json();
          setUserPreferences(prefsData); // Set initial preferences for CustomizationProvider
        } else {
          console.warn('Failed to fetch user preferences after login');
        }
        showToast(`Welcome back, ${data.user.username}`, 'success');
      } else {
        const errorData = await response.json();
        setAuthError(errorData.error || 'Login failed');
        showToast(errorData.error || 'Login failed', 'error');
      }
    } catch (error) {
      setAuthError('Network error during login');
      showToast('Network error during login', 'error');
      console.error('Login error:', error);
    }
  };

  const handleRegister = async (e: React.FormEvent) => {
    e.preventDefault();
    setAuthError(null);
    try {
      const response = await fetch('/api/register', {
        method: 'POST',
        headers: { 'Content-Type': 'application/json' },
        body: JSON.stringify({ username, password, email }),
      });
      if (response.ok) {
        showToast('Registration successful! Please log in.', 'success');
        setIsRegistering(false);
        setAuthError(null);
      } else {
        const errorData = await response.json();
        setAuthError(errorData.error || 'Registration failed');
        showToast(errorData.error || 'Registration failed', 'error');
      }
    } catch (error) {
      setAuthError('Network error during registration');
      showToast('Network error during registration', 'error');
      console.error('Register error:', error);
    }
  };

  const handleLogout = async () => {
    try {
      await fetch('/api/logout', { method: 'POST' });
      setIsAuthenticated(false);
      setCurrentUser(null);
      setUserPreferences(null);
      showToast('Logged out', 'info');
    } catch (error) {
      console.error('Logout error:', error);
    }
  };

  const onNodeClick = (nodeId: string) => {
    if (nodeId.startsWith('file-')) {
      const node = nodes.find(n => n.id === nodeId);
      if (node && node.data) {
        setPreviewFile(node.data);
      }
    } else {
      navigate(`/communique/${nodeId}`);
    }
  };

  const toggleDrift = () => {
    setIsDrifting(!isDrifting);
  };

  const isCommuniquePage = location.pathname.startsWith('/communique');
  const navRef = useRef<HTMLDivElement>(null);

  useLayoutEffect(() => {
    if (navRef.current) {
      gsap.fromTo(navRef.current, 
        { y: -50, opacity: 0 },
        { y: 0, opacity: 1, duration: 0.6, ease: 'power3.out' }
      );
      
      const buttons = navRef.current.querySelectorAll('button');
      gsap.fromTo(buttons, 
        { opacity: 0, y: -10 },
        { opacity: 1, y: 0, duration: 0.4, stagger: 0.05, delay: 0.3, ease: 'power2.out' }
      );
    }
  }, []);

  return (
    <>
      {!isAuthenticated ? (
        <div className="auth-container">
          <h1>Welcome to Rel F</h1>
          <h2>{isRegistering ? 'Register' : 'Login'}</h2>
          <form onSubmit={isRegistering ? handleRegister : handleLogin}>
            <input
              type="text"
              placeholder="Username"
              value={username}
              onChange={(e) => setUsername(e.target.value)}
              required
            />
            <input
              type="password"
              placeholder="Password"
              value={password}
              onChange={(e) => setPassword(e.target.value)}
              required
            />
            {isRegistering && (
              <input
                type="email"
                placeholder="Email"
                value={email}
                onChange={(e) => setEmail(e.target.value)}
                required
              />
            )}
            {authError && <p style={{ color: 'red' }}>{authError}</p>}
            <button type="submit">{isRegistering ? 'Register' : 'Login'}</button>
          </form>
          <button onClick={() => setIsRegistering(!isRegistering)}>
            {isRegistering ? 'Already have an account? Login' : 'Need an account? Register'}
          </button>
        </div>
      ) : (
        <CustomizationProvider initialPreferences={userPreferences} currentUserId={currentUser?.id || null}>
          <div ref={navRef} className="overlay-ui">
                <div style={{ display: 'flex', justifyContent: 'space-between', alignItems: 'center', height: '100%' }}>
                    <div style={{ display: 'flex', flexDirection: 'column' }}>
                        <h1 style={{ margin: 0, fontSize: '1.2rem', lineHeight: 1 }}>Rel F</h1>
                        <p style={{ fontSize: '0.7rem', color: 'var(--text-secondary)', margin: 0 }}>
                        {new Date().toLocaleDateString()}
                        </p>
                    </div>
                
                {currentUser && (
                <div style={{ display: 'flex', alignItems: 'center', gap: '8px' }}>
                    <div className="desktop-only" style={{ display: 'flex', alignItems: 'center', gap: '8px' }}>
                        <span style={{ marginRight: '5px', fontSize: '0.9rem' }}>{currentUser.username}</span>
                    </div>
                    
                    <SearchBar />
                    <RandomUserButton />
                    
                    <button onClick={() => setViewMode(viewMode === 'graph' ? 'list' : 'graph')} title="Toggle View" style={{ padding: '6px' }}>
                    {viewMode === 'graph' ? <IconList size={18} /> : <IconChartCircles size={18} />}
                    </button>
                    
                    <button onClick={toggleDrift} title="Toggle Drift" className={isDrifting ? 'active' : ''} style={{ padding: '6px' }}>
                    <IconRadar2 size={18} />
                    </button>
                    
                    <button onClick={() => { setIsInboxOpen(!isInboxOpen); setUnreadCount(0); }} style={{ padding: '6px', position: 'relative' }}>
                    Inbox
                    {unreadCount > 0 && (
                        <span style={{
                        position: 'absolute',
                        top: '-2px',
                        right: '-2px',
                        background: 'var(--accent-alert)',
                        color: 'white',
                        borderRadius: '50%',
                        width: '14px',
                        height: '14px',
                        fontSize: '0.6rem',
                        display: 'flex',
                        alignItems: 'center',
                        justifyContent: 'center'
                        }}>
                        {unreadCount}
                        </span>
                    )}
                    </button>
    
                    <button onClick={() => setIsMenuOpen(!isMenuOpen)} style={{ padding: '6px' }} title="Menu">
                        {isMenuOpen ? <IconX size={18} /> : <IconMenu2 size={18} />}
                    </button>
                </div>
                )}
                </div>
            </div>
    
            {/* Dropdown Menu */}
            {isMenuOpen && currentUser && (
                <div className="glass-panel fade-in" style={{
                    position: 'fixed',
                    top: '60px',
                    right: '10px',
                    width: '200px',
                    padding: '10px',
                    borderRadius: '8px',
                    zIndex: 2000,
                    display: 'flex',
                    flexDirection: 'column',
                    gap: '8px'
                }}>
                    <button onClick={() => { setIsFAQOpen(true); setIsMenuOpen(false); }} style={{ display: 'flex', alignItems: 'center', gap: '8px', justifyContent: 'flex-start', border: 'none', background: 'transparent' }}>
                        <IconHelp size={18} /> Help
                    </button>
                    <button onClick={() => { setIsAboutOpen(true); setIsMenuOpen(false); }} style={{ display: 'flex', alignItems: 'center', gap: '8px', justifyContent: 'flex-start', border: 'none', background: 'transparent' }}>
                        <IconInfoCircle size={18} /> About
                    </button>
                    <button onClick={() => { setIsThemeSettingsOpen(true); setIsMenuOpen(false); }} style={{ display: 'flex', alignItems: 'center', gap: '8px', justifyContent: 'flex-start', border: 'none', background: 'transparent' }}>
                        <IconPalette size={18} /> Theme Settings
                    </button>
                    <button onClick={toggleTheme} style={{ display: 'flex', alignItems: 'center', gap: '8px', justifyContent: 'flex-start', border: 'none', background: 'transparent' }}>
                        <IconPalette size={18} /> Toggle Default Theme: {theme.charAt(0).toUpperCase() + theme.slice(1)}
                    </button>
                    {currentUser.id === 1 && (
                      <button onClick={() => { setIsAdminOpen(true); setIsMenuOpen(false); }} style={{ display: 'flex', alignItems: 'center', gap: '8px', justifyContent: 'flex-start', border: 'none', background: 'transparent', color: 'var(--accent-alert)' }}>
                          <IconDashboard size={18} /> Admin
                      </button>
                    )}
                    <div style={{ height: '1px', background: 'var(--border-color)', margin: '5px 0' }}></div>
                    <button onClick={handleLogout} style={{ display: 'flex', alignItems: 'center', gap: '8px', justifyContent: 'flex-start', border: 'none', background: 'transparent' }}>
                        <IconLogout size={18} /> Logout
                    </button>
                </div>
            )}
    
            {isFAQOpen && <FAQ onClose={() => setIsFAQOpen(false)} />}
            {isAboutOpen && <About onClose={() => setIsAboutOpen(false)} />}
            {isAdminOpen && <AdminDashboard onClose={() => setIsAdminOpen(false)} />}
            {isInboxOpen && <Inbox onClose={() => setIsInboxOpen(false)} onOpenCommunique={onNodeClick} />}
            {isThemeSettingsOpen && <ThemeSettings onClose={() => setIsThemeSettingsOpen(false)} />}                  
            {previewFile && (
              <FilePreviewModal
                  fileId={previewFile.id}
                  filename={previewFile.filename}
                  mimeType={previewFile.mime_type}
                  onClose={() => setPreviewFile(null)}
                  onDownload={() => {
                      const link = document.createElement('a');
                      link.href = `/api/files/${previewFile.id}/content`;
                      link.download = previewFile.filename;
                      document.body.appendChild(link);
                      link.click();
                      document.body.removeChild(link);
                  }}
              />
            )}
    
            <Routes>
              <Route path="/" element={
                viewMode === 'graph' ? (
                  <AssociationWeb
                    onNodeClick={onNodeClick}
                    nodes={nodes}
                    links={links}
                    isDrifting={isDrifting}
                    onlineUserIds={onlineUserIds}
                    userPreferences={currentCustomizationPreferences} // Pass user preferences to AssociationWeb
                  />
                ) : (
                  <NetworkList
                    nodes={nodes}
                    onNodeClick={onNodeClick}
                    loading={loading}
                    />
<<<<<<< HEAD
                )
              } />
              <Route path="/communique/:userId" element={<CommuniquePage />} />
            </Routes>
        </CustomizationProvider>
      )}
    </>
  );
}
=======
                  )}
            
                  <Routes>
                    <Route path="/" element={
                      viewMode === 'graph' ? (
                        <AssociationWeb
                          onNodeClick={onNodeClick}
                          nodes={nodes}
                          links={links}
                          isDrifting={isDrifting}
                          onlineUserIds={onlineUserIds}
                        />
                      ) : (
                        <NetworkList
                          nodes={nodes}
                          onNodeClick={onNodeClick}
                          loading={loading}
                          />
                      )
                    } />
                    <Route path="/communique/:userId" element={<CommuniquePage />} />
                  </Routes>
                </>
                </CustomizationProvider>
              );
            }
>>>>>>> 5f9d4eb5

function App() {
  return (
    <ThemeProvider>
      <ToastProvider>
        <CustomizationProvider initialPreferences={null} currentUserId={null}> {/* Temporarily provide nulls */}
          <Main />
        </CustomizationProvider>
      </ToastProvider>
    </ThemeProvider>
  );
}

export default App;<|MERGE_RESOLUTION|>--- conflicted
+++ resolved
@@ -1,6 +1,6 @@
 // App.tsx
 
-import React, { useState, useEffect, useRef, useLayoutEffect, createContext } from 'react';
+import React, { useState, useEffect, useRef, useLayoutEffect } from 'react';
 import { Routes, Route, useNavigate, useLocation } from 'react-router-dom';
 import gsap from 'gsap';
 import { IconRadar2, IconHelp, IconList, IconChartCircles, IconPalette, IconInfoCircle, IconDashboard, IconMenu2, IconX, IconLogout } from '@tabler/icons-react';
@@ -15,11 +15,7 @@
 import AdminDashboard from './components/AdminDashboard';
 import ThemeSettings from './components/ThemeSettings';
 import { ThemeProvider, useTheme } from './context/ThemeContext';
-<<<<<<< HEAD
-import { CustomizationProvider, useCustomization } from './context/CustomizationContext';
-=======
 import { CustomizationProvider } from './context/CustomizationContext';
->>>>>>> 5f9d4eb5
 import { useNetworkData } from './hooks/useNetworkData';
 import { SearchBar, RandomUserButton } from './components/UserDiscovery';
 import './styles/global.css';
@@ -45,6 +41,7 @@
   const [onlineUserIds, setOnlineUserIds] = useState<Set<number>>(new Set());
 
   const [isAuthenticated, setIsAuthenticated] = useState<boolean>(false);
+  const [isRegistering, setIsRegistering] = useState<boolean>(false);
   const [currentUser, setCurrentUser] = useState<User | null>(null);
   const [authError, setAuthError] = useState<string | null>(null);
   const [username, setUsername] = useState<string>('');
@@ -56,7 +53,6 @@
   const { theme, toggleTheme } = useTheme();
   const navigate = useNavigate();
   const location = useLocation();
-  const { preferences: currentCustomizationPreferences } = useCustomization(); // Get current preferences from context
 
   const { nodes, links, refresh: refreshNetwork, loading } = useNetworkData({
     currentUserId: currentUser?.id || null,
@@ -502,7 +498,6 @@
                     links={links}
                     isDrifting={isDrifting}
                     onlineUserIds={onlineUserIds}
-                    userPreferences={currentCustomizationPreferences} // Pass user preferences to AssociationWeb
                   />
                 ) : (
                   <NetworkList
@@ -510,7 +505,6 @@
                     onNodeClick={onNodeClick}
                     loading={loading}
                     />
-<<<<<<< HEAD
                 )
               } />
               <Route path="/communique/:userId" element={<CommuniquePage />} />
@@ -520,42 +514,12 @@
     </>
   );
 }
-=======
-                  )}
-            
-                  <Routes>
-                    <Route path="/" element={
-                      viewMode === 'graph' ? (
-                        <AssociationWeb
-                          onNodeClick={onNodeClick}
-                          nodes={nodes}
-                          links={links}
-                          isDrifting={isDrifting}
-                          onlineUserIds={onlineUserIds}
-                        />
-                      ) : (
-                        <NetworkList
-                          nodes={nodes}
-                          onNodeClick={onNodeClick}
-                          loading={loading}
-                          />
-                      )
-                    } />
-                    <Route path="/communique/:userId" element={<CommuniquePage />} />
-                  </Routes>
-                </>
-                </CustomizationProvider>
-              );
-            }
->>>>>>> 5f9d4eb5
 
 function App() {
   return (
     <ThemeProvider>
       <ToastProvider>
-        <CustomizationProvider initialPreferences={null} currentUserId={null}> {/* Temporarily provide nulls */}
-          <Main />
-        </CustomizationProvider>
+        <Main />
       </ToastProvider>
     </ThemeProvider>
   );
