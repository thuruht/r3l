import React, { useState, useEffect } from 'react';
import { IconX, IconArrowsMove, IconBolt, IconRefresh, IconDeviceFloppy, IconEdit, IconFolderPlus, IconWallpaper, IconUsers, IconDotsVertical, IconDownload } from '@tabler/icons-react';
import { useDraggable } from '../hooks/useDraggable';
import Skeleton from './Skeleton';
import { useToast } from '../context/ToastContext';
import CollectionsManager from './CollectionsManager';
import CodeEditor from './CodeEditor';
import { useCustomization } from '../context/CustomizationContext';
import * as Y from 'yjs';
import { WebsocketProvider } from 'y-websocket';
import { useCollections } from '../hooks/useCollections';

interface FilePreviewModalProps {
  fileId: string | null;
  onClose: () => void;
}

const FilePreviewModal: React.FC<FilePreviewModalProps> = ({ fileId, onClose }) => {
  const [content, setContent] = useState<string | null>(null);
  const [mimeType, setMimeType] = useState<string>('');
  const [filename, setFilename] = useState<string>('');
  const [loading, setLoading] = useState(false);
  const [error, setError] = useState<string | null>(null);
  const [vitality, setVitality] = useState(0);
  const [boosted, setBoosted] = useState(false);
  const { showToast } = useToast();
  const [isEditing, setIsEditing] = useState(false);
  const [editContent, setEditContent] = useState('');
  const [showCollectionSelect, setShowCollectionSelect] = useState(false);
  const [showMenu, setShowMenu] = useState(false);

  // Use the hook from main branch instead of the hacky component usage
  const { addToCollection } = useCollections();

  // Collaboration State - Using useState for re-rendering CodeEditor (Fix from mobile-fixes branch)
  const [collabStatus, setCollabStatus] = useState<'disconnected' | 'connecting' | 'connected'>('disconnected');
<<<<<<< HEAD
=======
  const ydocRef = useRef<Y.Doc | null>(null);
  const providerRef = useRef<WebsocketProvider | null>(null);
  const { addToCollection } = useCollections();

  // Collaboration State
  const [collabStatus, setCollabStatus] = useState<'disconnected' | 'connecting' | 'connected'>('disconnected');
>>>>>>> 3994a5f7
  const [ydoc, setYdoc] = useState<Y.Doc | null>(null);
  const [provider, setProvider] = useState<WebsocketProvider | null>(null);

  const { theme_preferences, updateCustomization } = useCustomization();

  // Window Management
  const { pos, size, handleDragStart, handleResizeStart, isDragging } = useDraggable({
    initialX: window.innerWidth / 2 - 400,
    initialY: window.innerHeight / 2 - 300,
    initialW: 800,
    initialH: 600
  });

  useEffect(() => {
    if (!fileId) return;

    const fetchFile = async () => {
      setLoading(true);
      setError(null);
      setBoosted(false);
      try {
        // Fetch Metadata
        const metaRes = await fetch(`/api/files/${fileId}/metadata`);
        if (!metaRes.ok) throw new Error('Failed to load metadata');
        const meta = await metaRes.json();
        setMimeType(meta.mime_type);
        setFilename(meta.filename);
        setVitality(meta.vitality);

        // Fetch Content if text
        if (meta.mime_type.startsWith('text/') || meta.mime_type === 'application/json' || meta.mime_type.includes('javascript') || meta.mime_type.includes('typescript')) {
            const contentRes = await fetch(`/api/files/${fileId}/content`);
            if (contentRes.ok) {
                const text = await contentRes.text();
                setContent(text);
                setEditContent(text);
            }
        }
      } catch (err) {
        setError('Could not load artifact.');
      } finally {
        setLoading(false);
      }
    };

    fetchFile();
  }, [fileId]);

  const isImage = mimeType.startsWith('image/');
  const isAudio = mimeType.startsWith('audio/');
  const isVideo = mimeType.startsWith('video/');
  const isPDF = mimeType === 'application/pdf';
  const isText = mimeType.startsWith('text/') || mimeType === 'application/json' || mimeType.includes('xml') || mimeType.includes('javascript') || mimeType.includes('typescript') || mimeType.includes('code');

  const handleBoost = async () => {
    try {
        const res = await fetch(`/api/files/${fileId}/vitality`, {
            method: 'POST',
            headers: { 'Content-Type': 'application/json' },
            body: JSON.stringify({ amount: 1 })
        });
        if (res.ok) {
            setBoosted(true);
            setVitality(prev => prev + 1);
            showToast('Signal boosted!', 'success');
        }
    } catch(e) {
        showToast('Error boosting signal', 'error');
    }
  };

  const handleRefresh = async () => {
    try {
        const res = await fetch(`/api/files/${fileId}/refresh`, { method: 'POST' });
        if (res.ok) showToast('Expiration reset.', 'success');
    } catch(e) {
        showToast('Error refreshing artifact.', 'error');
    }
  };

  const handleSave = async () => {
      try {
          const res = await fetch(`/api/files/${fileId}/content`, {
              method: 'PUT',
              headers: { 'Content-Type': 'application/json' },
              body: JSON.stringify({ content: editContent })
          });
          if (res.ok) {
              setContent(editContent);
              setIsEditing(false);
              showToast('Changes saved.', 'success');
          }
      } catch(e) {
          showToast('Error saving changes.', 'error');
      }
  };

  // --- Collab Setup ---
  useEffect(() => {
    let currentProvider: WebsocketProvider | null = null;
    let currentDoc: Y.Doc | null = null;

    if (isEditing && isText) {
       // Initialize Yjs
       setCollabStatus('connecting');
<<<<<<< HEAD
       const doc = new Y.Doc();
       const wsUrl = window.location.protocol === 'https:' ? `wss://${window.location.host}` : `ws://${window.location.host}`;

       // Note: In real production, authentication token should be passed here
       const prov = new WebsocketProvider(`${wsUrl}/api/collab`, String(fileId), doc);

       prov.on('status', (event: any) => {
         setCollabStatus(event.status); // 'connected' or 'disconnected'
       });

       const yText = doc.getText('codemirror'); // Standard Yjs text type name
=======
       const newYdoc = new Y.Doc();
       const wsUrl = window.location.protocol === 'https:' ? `wss://${window.location.host}` : `ws://${window.location.host}`;

       // Note: In real production, authentication token should be passed here
       const newProvider = new WebsocketProvider(`${wsUrl}/api/collab`, String(fileId), newYdoc);

       newProvider.on('status', (event: any) => {
         setCollabStatus(event.status); // 'connected' or 'disconnected'
       });

       const yText = newYdoc.getText('codemirror'); // Standard Yjs text type name
>>>>>>> 3994a5f7

       // Initial sync: set local content to Yjs doc if empty
       // Ensure we don't overwrite if data exists (naive check)
       if (editContent && yText.length === 0) {
           yText.insert(0, editContent);
       }

       // Observe changes from other peers
       yText.observe(event => {
           setEditContent(yText.toString());
       });

<<<<<<< HEAD
       setYdoc(doc);
       setProvider(prov);
       currentProvider = prov;
       currentDoc = doc;

    } else {
=======
       setYdoc(newYdoc);
       setProvider(newProvider);

    } else {
        // Cleanup
        setYdoc(prev => {
            if (prev) prev.destroy();
            return null;
        });
        setProvider(prev => {
            if (prev) prev.destroy();
            return null;
        });
>>>>>>> 3994a5f7
        setCollabStatus('disconnected');
        setYdoc(null);
        setProvider(null);
    }

    return () => {
<<<<<<< HEAD
        if (currentProvider) currentProvider.destroy();
        if (currentDoc) currentDoc.destroy();
=======
        // Cleanup function for effect unmount
        // Note: state setters might not run if component unmounts, but we should destroy objects
        // However, we can't access current state easily in cleanup without refs.
        // But since we set state, React will re-render if we change deps.
        // Ideally we keep a ref for cleanup purposes ONLY.
>>>>>>> 3994a5f7
    };
  }, [isEditing, isText, fileId]);

  // Note: handleTextChange is no longer needed as CodeEditor handles it via Yjs extension or props

  const isMobile = window.innerWidth < 768;

  const handleDownload = () => {
      const link = document.createElement('a');
      link.href = `/api/files/${fileId}/content`;
      link.download = filename;
      document.body.appendChild(link);
      link.click();
      document.body.removeChild(link);
  };

  const actionButtons = (
      <>
        <button onClick={handleRefresh} title="Keep Alive" aria-label="Keep Alive" style={{ background: 'transparent', border: 'none', color: 'var(--text-primary)', flexShrink: 0, display: 'flex', alignItems: 'center', gap: '5px', width: isMobile ? '100%' : 'auto', padding: isMobile ? '8px' : '0' }}>
            <IconRefresh size={18} /> {isMobile && 'Keep Alive'}
        </button>
        <button onClick={handleBoost} disabled={boosted} aria-label="Boost Signal" style={{ background: 'transparent', border: 'none', color: boosted ? 'var(--accent-sym)' : 'var(--text-primary)', display: 'flex', alignItems: 'center', gap: '5px', flexShrink: 0, width: isMobile ? '100%' : 'auto', padding: isMobile ? '8px' : '0' }}>
            <IconBolt size={18} /> {vitality} {isMobile && 'Boost'}
        </button>
        <button onClick={() => setShowCollectionSelect(true)} title="Add to Collection" aria-label="Add to Collection" style={{ background: 'transparent', border: 'none', color: 'var(--text-primary)', flexShrink: 0, display: 'flex', alignItems: 'center', gap: '5px', width: isMobile ? '100%' : 'auto', padding: isMobile ? '8px' : '0' }}>
            <IconFolderPlus size={18} /> {isMobile && 'Add to Collection'}
        </button>
        <button onClick={handleDownload} title="Download" aria-label="Download" style={{ background: 'transparent', border: 'none', color: 'var(--text-primary)', flexShrink: 0, display: 'flex', alignItems: 'center', gap: '5px', width: isMobile ? '100%' : 'auto', padding: isMobile ? '8px' : '0' }}>
            <IconDownload size={18} /> {isMobile && 'Download'}
        </button>
        {(isImage || isVideo) && (
            <button
            onClick={() => {
                updateCustomization({
                    theme_preferences: {
                    ...theme_preferences,
                    backgroundUrl: `/api/files/${fileId}/content`,
                    backgroundType: isVideo ? 'video' : 'image'
                    }
                });
                showToast('Background updated', 'success');
            }}
            title="Set as Background"
            aria-label="Set as Background"
            style={{ background: 'transparent', border: 'none', color: 'var(--text-primary)', flexShrink: 0, display: 'flex', alignItems: 'center', gap: '5px', width: isMobile ? '100%' : 'auto', padding: isMobile ? '8px' : '0' }}
            >
            <IconWallpaper size={18} /> {isMobile && 'Set Background'}
            </button>
        )}
        {isText && !isEditing && (
            <button onClick={() => setIsEditing(true)} aria-label="Edit" style={{ background: 'transparent', border: 'none', color: 'var(--text-primary)', flexShrink: 0, display: 'flex', alignItems: 'center', gap: '5px', width: isMobile ? '100%' : 'auto', padding: isMobile ? '8px' : '0' }}>
                <IconEdit size={18}/> {isMobile && 'Edit'}
            </button>
        )}
        {isEditing && (
            <>
                <div style={{ fontSize: '0.7rem', display: 'flex', alignItems: 'center', gap: '4px', color: collabStatus === 'connected' ? 'var(--accent-sym)' : 'var(--text-secondary)', flexShrink: 0, padding: isMobile ? '8px' : '0' }}>
                    <IconUsers size={14} /> {collabStatus}
                </div>
                <button onClick={handleSave} aria-label="Save" style={{ background: 'transparent', border: 'none', color: 'var(--accent-sym)', flexShrink: 0, display: 'flex', alignItems: 'center', gap: '5px', width: isMobile ? '100%' : 'auto', padding: isMobile ? '8px' : '0' }}>
                    <IconDeviceFloppy size={18}/> {isMobile && 'Save'}
                </button>
            </>
        )}
      </>
  );

  return (
    <div style={{ position: 'fixed', inset: 0, zIndex: 3000, pointerEvents: 'none' }}>
      <div
        className="glass-panel"
        style={{
          position: 'absolute',
          left: isMobile ? 0 : `${pos.x}px`,
          top: isMobile ? 0 : `${pos.y}px`,
          width: isMobile ? '100%' : `${size.w}px`,
          height: isMobile ? '100%' : `${size.h}px`,
          maxWidth: '100%',
          maxHeight: '100%',
          display: 'flex',
          flexDirection: 'column',
          pointerEvents: 'auto',
          userSelect: isDragging ? 'none' : 'auto',
          background: 'var(--drawer-bg)',
          borderRadius: isMobile ? 0 : '8px',
          boxShadow: '0 8px 32px rgba(0,0,0,0.5)',
          overflow: 'hidden',
          backdropFilter: 'blur(15px)',
          border: isMobile ? 'none' : '1px solid var(--border-color)'
        }}
        onClick={e => e.stopPropagation()}
      >
        {/* Header - Drag Handle */}
        <div
          onMouseDown={handleDragStart}
          style={{
            cursor: isDragging ? 'grabbing' : 'grab',
            padding: '12px 20px',
            background: 'rgba(255,255,255,0.05)',
            borderBottom: '1px solid var(--border-color)',
            display: 'flex',
            justifyContent: 'space-between',
            alignItems: 'center',
            gap: '10px'
          }}
        >
          <div style={{ display: 'flex', alignItems: 'center', gap: '10px', minWidth: 0, flex: 1 }}>
            <IconArrowsMove size={16} opacity={0.5} style={{ flexShrink: 0 }} />
            <h3 style={{ margin: 0, fontSize: '0.9rem', color: 'var(--text-primary)', whiteSpace: 'nowrap', overflow: 'hidden', textOverflow: 'ellipsis' }}>{filename}</h3>
          </div>
          <div style={{ display: 'flex', alignItems: 'center', gap: '8px' }}>
             {/* Desktop Controls */}
             {!isMobile && (
                 <div style={{ display: 'flex', gap: '8px', alignItems: 'center' }}>
                     {actionButtons}
                 </div>
             )}

             {/* Mobile Menu Trigger */}
             {isMobile && (
                 <div style={{ position: 'relative' }}>
                     <button
                        onClick={() => setShowMenu(!showMenu)}
                        aria-label="More options"
                        style={{ background: 'transparent', border: 'none', color: 'var(--text-primary)' }}
                     >
                         <IconDotsVertical size={20} />
                     </button>
                     {showMenu && (
                         <div style={{
                             position: 'absolute',
                             top: '100%',
                             right: 0,
                             marginTop: '5px',
                             background: 'var(--modal-bg)',
                             border: '1px solid var(--border-color)',
                             borderRadius: '4px',
                             padding: '10px',
                             display: 'flex',
                             flexDirection: 'column',
                             gap: '8px',
                             zIndex: 3005,
                             minWidth: '150px',
                             backdropFilter: 'blur(10px)',
                             boxShadow: '0 4px 12px rgba(0,0,0,0.5)'
                         }}>
                             {actionButtons}
                         </div>
                     )}
                 </div>
             )}
            <button onClick={onClose} style={{ background: 'transparent', border: 'none', color: 'var(--text-primary)', flexShrink: 0, marginLeft: '5px' }}><IconX size={20} /></button>
          </div>
        </div>

        {/* Content */}
        <div style={{ flex: 1, overflow: 'auto', padding: '20px', background: 'rgba(0,0,0,0.2)' }}>
          {loading && <Skeleton height="100%" width="100%" />}
          {error && <div style={{ color: 'var(--accent-alert)', textAlign: 'center' }}>{error}</div>}
          {!loading && !error && (
             <>
               {isImage && <img src={`/api/files/${fileId}/content`} style={{ maxWidth: '100%', maxHeight: '100%', objectFit: 'contain' }} alt="" />}

               {isAudio && (
                 <div style={{ display: 'flex', alignItems: 'center', justifyContent: 'center', height: '100%' }}>
                   <audio controls style={{ width: '100%' }}>
                     <source src={`/api/files/${fileId}/content`} type={mimeType} />
                     Your browser does not support the audio element.
                   </audio>
                 </div>
               )}

               {isVideo && (
                 <div style={{ display: 'flex', alignItems: 'center', justifyContent: 'center', height: '100%' }}>
                   <video controls style={{ maxWidth: '100%', maxHeight: '100%' }}>
                     <source src={`/api/files/${fileId}/content`} type={mimeType} />
                     Your browser does not support the video element.
                   </video>
                 </div>
               )}

               {isPDF && (
                 <iframe
                    src={`/api/files/${fileId}/content`}
                    width="100%"
                    height="100%"
                    style={{ border: 'none' }}
                    title="PDF Viewer"
                 />
               )}

               {isText && !isEditing && <pre style={{ whiteSpace: 'pre-wrap', fontFamily: 'monospace', color: 'var(--text-primary)' }}>{content}</pre>}
               {isText && isEditing && (
                   <CodeEditor
                     content={editContent}
                     onChange={(val) => setEditContent(val)}
                     filename={filename}
                     ydoc={ydoc}
                     provider={provider}
                   />
               )}
             </>
          )}
        </div>

        {/* Resize Handle */}
        <div
          onMouseDown={handleResizeStart}
          style={{
            position: 'absolute', bottom: 0, right: 0, width: '16px', height: '16px',
            cursor: 'nwse-resize', background: 'linear-gradient(135deg, transparent 50%, rgba(255,255,255,0.1) 50%)'
          }}
        />
      </div>
      {showCollectionSelect && (
          <CollectionsManager mode="select" onClose={() => setShowCollectionSelect(false)} onSelect={(cid) => { addToCollection(cid, fileId); setShowCollectionSelect(false); }} />
      )}
    </div>
  );
};

export default FilePreviewModal;<|MERGE_RESOLUTION|>--- conflicted
+++ resolved
@@ -28,21 +28,12 @@
   const [editContent, setEditContent] = useState('');
   const [showCollectionSelect, setShowCollectionSelect] = useState(false);
   const [showMenu, setShowMenu] = useState(false);
-
+  
   // Use the hook from main branch instead of the hacky component usage
   const { addToCollection } = useCollections();
 
   // Collaboration State - Using useState for re-rendering CodeEditor (Fix from mobile-fixes branch)
   const [collabStatus, setCollabStatus] = useState<'disconnected' | 'connecting' | 'connected'>('disconnected');
-<<<<<<< HEAD
-=======
-  const ydocRef = useRef<Y.Doc | null>(null);
-  const providerRef = useRef<WebsocketProvider | null>(null);
-  const { addToCollection } = useCollections();
-
-  // Collaboration State
-  const [collabStatus, setCollabStatus] = useState<'disconnected' | 'connecting' | 'connected'>('disconnected');
->>>>>>> 3994a5f7
   const [ydoc, setYdoc] = useState<Y.Doc | null>(null);
   const [provider, setProvider] = useState<WebsocketProvider | null>(null);
 
@@ -148,7 +139,6 @@
     if (isEditing && isText) {
        // Initialize Yjs
        setCollabStatus('connecting');
-<<<<<<< HEAD
        const doc = new Y.Doc();
        const wsUrl = window.location.protocol === 'https:' ? `wss://${window.location.host}` : `ws://${window.location.host}`;
 
@@ -160,19 +150,6 @@
        });
 
        const yText = doc.getText('codemirror'); // Standard Yjs text type name
-=======
-       const newYdoc = new Y.Doc();
-       const wsUrl = window.location.protocol === 'https:' ? `wss://${window.location.host}` : `ws://${window.location.host}`;
-
-       // Note: In real production, authentication token should be passed here
-       const newProvider = new WebsocketProvider(`${wsUrl}/api/collab`, String(fileId), newYdoc);
-
-       newProvider.on('status', (event: any) => {
-         setCollabStatus(event.status); // 'connected' or 'disconnected'
-       });
-
-       const yText = newYdoc.getText('codemirror'); // Standard Yjs text type name
->>>>>>> 3994a5f7
 
        // Initial sync: set local content to Yjs doc if empty
        // Ensure we don't overwrite if data exists (naive check)
@@ -185,44 +162,20 @@
            setEditContent(yText.toString());
        });
 
-<<<<<<< HEAD
        setYdoc(doc);
        setProvider(prov);
        currentProvider = prov;
        currentDoc = doc;
 
     } else {
-=======
-       setYdoc(newYdoc);
-       setProvider(newProvider);
-
-    } else {
-        // Cleanup
-        setYdoc(prev => {
-            if (prev) prev.destroy();
-            return null;
-        });
-        setProvider(prev => {
-            if (prev) prev.destroy();
-            return null;
-        });
->>>>>>> 3994a5f7
         setCollabStatus('disconnected');
         setYdoc(null);
         setProvider(null);
     }
 
     return () => {
-<<<<<<< HEAD
         if (currentProvider) currentProvider.destroy();
         if (currentDoc) currentDoc.destroy();
-=======
-        // Cleanup function for effect unmount
-        // Note: state setters might not run if component unmounts, but we should destroy objects
-        // However, we can't access current state easily in cleanup without refs.
-        // But since we set state, React will re-render if we change deps.
-        // Ideally we keep a ref for cleanup purposes ONLY.
->>>>>>> 3994a5f7
     };
   }, [isEditing, isText, fileId]);
 
