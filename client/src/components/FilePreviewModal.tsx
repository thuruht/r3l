import React, { useState, useEffect, useRef } from 'react';
import { IconX, IconArrowsMove, IconBolt, IconRefresh, IconDeviceFloppy, IconEdit, IconFolderPlus, IconWallpaper, IconUsers } from '@tabler/icons-react';
import { useDraggable } from '../hooks/useDraggable';
import Skeleton from './Skeleton';
import { useToast } from '../context/ToastContext';
import CollectionsManager from './CollectionsManager';
import CodeEditor from './CodeEditor';
import { useCustomization } from '../context/CustomizationContext';
import * as Y from 'yjs';
import { WebsocketProvider } from 'y-websocket';
import { useCollections } from '../hooks/useCollections';

interface FilePreviewModalProps {
  fileId: string | null;
  onClose: () => void;
}

const FilePreviewModal: React.FC<FilePreviewModalProps> = ({ fileId, onClose }) => {
  const [content, setContent] = useState<string | null>(null);
  const [mimeType, setMimeType] = useState<string>('');
  const [filename, setFilename] = useState<string>('');
  const [loading, setLoading] = useState(false);
  const [error, setError] = useState<string | null>(null);
  const [vitality, setVitality] = useState(0);
  const [boosted, setBoosted] = useState(false);
  const { showToast } = useToast();
  const [isEditing, setIsEditing] = useState(false);
  const [editContent, setEditContent] = useState('');
  const [showCollectionSelect, setShowCollectionSelect] = useState(false);
<<<<<<< HEAD
  const { addToCollection } = CollectionsManager({ mode: 'select', onClose: () => {}, onSelect: () => {} }); // Hacky usage, refactor ideally

  // Collaboration State
  const [collabStatus, setCollabStatus] = useState<'disconnected' | 'connecting' | 'connected'>('disconnected');
  const ydocRef = useRef<Y.Doc | null>(null);
  const providerRef = useRef<WebsocketProvider | null>(null);
=======
  const { addToCollection } = useCollections();

  // Collaboration State
  const [collabStatus, setCollabStatus] = useState<'disconnected' | 'connecting' | 'connected'>('disconnected');
  const [ydoc, setYdoc] = useState<Y.Doc | null>(null);
  const [provider, setProvider] = useState<WebsocketProvider | null>(null);
>>>>>>> 4142830c

  const { theme_preferences, updateCustomization } = useCustomization();

  // Window Management
  const { pos, size, handleDragStart, handleResizeStart, isDragging } = useDraggable({
    initialX: window.innerWidth / 2 - 400,
    initialY: window.innerHeight / 2 - 300,
    initialW: 800,
    initialH: 600
  });

  useEffect(() => {
    if (!fileId) return;

    const fetchFile = async () => {
      setLoading(true);
      setError(null);
      setBoosted(false);
      try {
        // Fetch Metadata
        const metaRes = await fetch(`/api/files/${fileId}/metadata`);
        if (!metaRes.ok) throw new Error('Failed to load metadata');
        const meta = await metaRes.json();
        setMimeType(meta.mime_type);
        setFilename(meta.filename);
        setVitality(meta.vitality);

        // Fetch Content if text
        if (meta.mime_type.startsWith('text/') || meta.mime_type === 'application/json' || meta.mime_type.includes('javascript') || meta.mime_type.includes('typescript')) {
            const contentRes = await fetch(`/api/files/${fileId}/content`);
            if (contentRes.ok) {
                const text = await contentRes.text();
                setContent(text);
                setEditContent(text);
            }
        }
      } catch (err) {
        setError('Could not load artifact.');
      } finally {
        setLoading(false);
      }
    };
<<<<<<< HEAD

    fetchFile();
  }, [fileId]);

=======

    fetchFile();
  }, [fileId]);

>>>>>>> 4142830c
  const isImage = mimeType.startsWith('image/');
  const isAudio = mimeType.startsWith('audio/');
  const isVideo = mimeType.startsWith('video/');
  const isPDF = mimeType === 'application/pdf';
  const isText = mimeType.startsWith('text/') || mimeType === 'application/json' || mimeType.includes('xml') || mimeType.includes('javascript') || mimeType.includes('typescript') || mimeType.includes('code');

  const handleBoost = async () => {
    try {
        const res = await fetch(`/api/files/${fileId}/vitality`, {
            method: 'POST',
            headers: { 'Content-Type': 'application/json' },
            body: JSON.stringify({ amount: 1 })
        });
        if (res.ok) {
            setBoosted(true);
            setVitality(prev => prev + 1);
            showToast('Signal boosted!', 'success');
        }
    } catch(e) {
        showToast('Error boosting signal', 'error');
    }
  };

  const handleRefresh = async () => {
    try {
        const res = await fetch(`/api/files/${fileId}/refresh`, { method: 'POST' });
        if (res.ok) showToast('Expiration reset.', 'success');
    } catch(e) {
        showToast('Error refreshing artifact.', 'error');
    }
  };

  const handleSave = async () => {
      try {
          const res = await fetch(`/api/files/${fileId}/content`, {
              method: 'PUT',
              headers: { 'Content-Type': 'application/json' },
              body: JSON.stringify({ content: editContent })
          });
          if (res.ok) {
              setContent(editContent);
              setIsEditing(false);
              showToast('Changes saved.', 'success');
          }
      } catch(e) {
          showToast('Error saving changes.', 'error');
      }
  };

  // --- Collab Setup ---
  useEffect(() => {
    if (isEditing && isText) {
       // Initialize Yjs
       setCollabStatus('connecting');
       const newYdoc = new Y.Doc();
       const wsUrl = window.location.protocol === 'https:' ? `wss://${window.location.host}` : `ws://${window.location.host}`;

       // Note: In real production, authentication token should be passed here
       const newProvider = new WebsocketProvider(`${wsUrl}/api/collab`, String(fileId), newYdoc);

       newProvider.on('status', (event: any) => {
         setCollabStatus(event.status); // 'connected' or 'disconnected'
       });

       const yText = newYdoc.getText('codemirror'); // Standard Yjs text type name

       // Initial sync: set local content to Yjs doc if empty
       // Ensure we don't overwrite if data exists (naive check)
       if (editContent && yText.length === 0) {
           yText.insert(0, editContent);
       }

       // Observe changes from other peers
       yText.observe(event => {
           setEditContent(yText.toString());
       });

       setYdoc(newYdoc);
       setProvider(newProvider);

    } else {
        // Cleanup
        setYdoc(prev => {
            if (prev) prev.destroy();
            return null;
        });
        setProvider(prev => {
            if (prev) prev.destroy();
            return null;
        });
        setCollabStatus('disconnected');
    }

    return () => {
        // Cleanup function for effect unmount
        // Note: state setters might not run if component unmounts, but we should destroy objects
        // However, we can't access current state easily in cleanup without refs.
        // But since we set state, React will re-render if we change deps.
        // Ideally we keep a ref for cleanup purposes ONLY.
    };
  }, [isEditing, isText, fileId]);

  // Note: handleTextChange is no longer needed as CodeEditor handles it via Yjs extension or props

  const isMobile = window.innerWidth < 768;

  return (
    <div style={{ position: 'fixed', inset: 0, zIndex: 3000, pointerEvents: 'none' }}>
      <div
        className="glass-panel"
        style={{
          position: 'absolute',
          left: isMobile ? 0 : `${pos.x}px`,
          top: isMobile ? 0 : `${pos.y}px`,
          width: isMobile ? '100%' : `${size.w}px`,
          height: isMobile ? '100%' : `${size.h}px`,
          maxWidth: '100%',
          maxHeight: '100%',
          display: 'flex',
          flexDirection: 'column',
          pointerEvents: 'auto',
          userSelect: isDragging ? 'none' : 'auto',
          background: 'var(--drawer-bg)',
          borderRadius: isMobile ? 0 : '8px',
          boxShadow: '0 8px 32px rgba(0,0,0,0.5)',
          overflow: 'hidden',
          backdropFilter: 'blur(15px)',
          border: isMobile ? 'none' : '1px solid var(--border-color)'
        }}
        onClick={e => e.stopPropagation()}
      >
        {/* Header - Drag Handle */}
        <div
          onMouseDown={handleDragStart}
          style={{
            cursor: isDragging ? 'grabbing' : 'grab',
            padding: '12px 20px',
            background: 'rgba(255,255,255,0.05)',
            borderBottom: '1px solid var(--border-color)',
            display: 'flex',
            justifyContent: 'space-between',
            alignItems: 'center',
            gap: '10px'
          }}
        >
          <div style={{ display: 'flex', alignItems: 'center', gap: '10px', minWidth: 0, flex: 1 }}>
            <IconArrowsMove size={16} opacity={0.5} style={{ flexShrink: 0 }} />
            <h3 style={{ margin: 0, fontSize: '0.9rem', color: 'var(--text-primary)', whiteSpace: 'nowrap', overflow: 'hidden', textOverflow: 'ellipsis' }}>{filename}</h3>
          </div>
          <div style={{ display: 'flex', alignItems: 'center', gap: '8px' }}>
            <div style={{ display: 'flex', gap: '8px', overflowX: 'auto', maxWidth: isMobile ? '120px' : 'auto', paddingRight: '5px', scrollbarWidth: 'none' }}>
              <button onClick={handleRefresh} title="Keep Alive" style={{ background: 'transparent', border: 'none', color: 'var(--text-primary)', flexShrink: 0 }}><IconRefresh size={18} /></button>
              <button onClick={handleBoost} disabled={boosted} style={{ background: 'transparent', border: 'none', color: boosted ? 'var(--accent-sym)' : 'var(--text-primary)', display: 'flex', alignItems: 'center', gap: '5px', flexShrink: 0 }}>
                  <IconBolt size={18} /> {vitality}
              </button>
              <button onClick={() => setShowCollectionSelect(true)} title="Add to Collection" style={{ background: 'transparent', border: 'none', color: 'var(--text-primary)', flexShrink: 0 }}><IconFolderPlus size={18} /></button>
              {(isImage || isVideo) && (
                  <button
                    onClick={() => {
                        updateCustomization({
                          theme_preferences: {
                            ...theme_preferences,
                            backgroundUrl: `/api/files/${fileId}/content`,
                            backgroundType: isVideo ? 'video' : 'image'
                          }
                        });
                        showToast('Background updated', 'success');
                    }}
                    title="Set as Background"
                    style={{ background: 'transparent', border: 'none', color: 'var(--text-primary)', flexShrink: 0 }}
                  >
                    <IconWallpaper size={18} />
                  </button>
              )}
              {isText && !isEditing && <button onClick={() => setIsEditing(true)} style={{ background: 'transparent', border: 'none', color: 'var(--text-primary)', flexShrink: 0 }}><IconEdit size={18}/></button>}
              {isEditing && (
                  <>
                      <div style={{ fontSize: '0.7rem', display: 'flex', alignItems: 'center', gap: '4px', color: collabStatus === 'connected' ? 'var(--accent-sym)' : 'var(--text-secondary)', flexShrink: 0 }}>
                          <IconUsers size={14} /> {collabStatus}
                      </div>
                      <button onClick={handleSave} style={{ background: 'transparent', border: 'none', color: 'var(--accent-sym)', flexShrink: 0 }}><IconDeviceFloppy size={18}/></button>
                  </>
              )}
            </div>
            <button onClick={onClose} style={{ background: 'transparent', border: 'none', color: 'var(--text-primary)', flexShrink: 0, marginLeft: '5px' }}><IconX size={20} /></button>
          </div>
        </div>

        {/* Content */}
        <div style={{ flex: 1, overflow: 'auto', padding: '20px', background: 'rgba(0,0,0,0.2)' }}>
          {loading && <Skeleton height="100%" width="100%" />}
          {error && <div style={{ color: 'var(--accent-alert)', textAlign: 'center' }}>{error}</div>}
          {!loading && !error && (
             <>
               {isImage && <img src={`/api/files/${fileId}/content`} style={{ maxWidth: '100%', maxHeight: '100%', objectFit: 'contain' }} alt="" />}

               {isAudio && (
                 <div style={{ display: 'flex', alignItems: 'center', justifyContent: 'center', height: '100%' }}>
                   <audio controls style={{ width: '100%' }}>
                     <source src={`/api/files/${fileId}/content`} type={mimeType} />
                     Your browser does not support the audio element.
                   </audio>
                 </div>
               )}

               {isVideo && (
                 <div style={{ display: 'flex', alignItems: 'center', justifyContent: 'center', height: '100%' }}>
                   <video controls style={{ maxWidth: '100%', maxHeight: '100%' }}>
                     <source src={`/api/files/${fileId}/content`} type={mimeType} />
                     Your browser does not support the video element.
                   </video>
                 </div>
               )}

               {isPDF && (
                 <iframe
                    src={`/api/files/${fileId}/content`}
                    width="100%"
                    height="100%"
                    style={{ border: 'none' }}
                    title="PDF Viewer"
                 />
               )}

               {isText && !isEditing && <pre style={{ whiteSpace: 'pre-wrap', fontFamily: 'monospace', color: 'var(--text-primary)' }}>{content}</pre>}
               {isText && isEditing && (
                   <CodeEditor
                     content={editContent}
                     onChange={(val) => setEditContent(val)}
                     filename={filename}
<<<<<<< HEAD
                     ydoc={ydocRef.current}
                     provider={providerRef.current}
=======
                     ydoc={ydoc}
                     provider={provider}
>>>>>>> 4142830c
                   />
               )}
             </>
          )}
        </div>

        {/* Resize Handle */}
        <div
          onMouseDown={handleResizeStart}
          style={{
            position: 'absolute', bottom: 0, right: 0, width: '16px', height: '16px',
            cursor: 'nwse-resize', background: 'linear-gradient(135deg, transparent 50%, rgba(255,255,255,0.1) 50%)'
          }}
        />
      </div>
      {showCollectionSelect && (
          <CollectionsManager mode="select" onClose={() => setShowCollectionSelect(false)} onSelect={(cid) => { addToCollection(cid, fileId); setShowCollectionSelect(false); }} />
      )}
    </div>
  );
};

export default FilePreviewModal;<|MERGE_RESOLUTION|>--- conflicted
+++ resolved
@@ -27,21 +27,18 @@
   const [isEditing, setIsEditing] = useState(false);
   const [editContent, setEditContent] = useState('');
   const [showCollectionSelect, setShowCollectionSelect] = useState(false);
-<<<<<<< HEAD
   const { addToCollection } = CollectionsManager({ mode: 'select', onClose: () => {}, onSelect: () => {} }); // Hacky usage, refactor ideally
 
   // Collaboration State
   const [collabStatus, setCollabStatus] = useState<'disconnected' | 'connecting' | 'connected'>('disconnected');
   const ydocRef = useRef<Y.Doc | null>(null);
   const providerRef = useRef<WebsocketProvider | null>(null);
-=======
   const { addToCollection } = useCollections();
 
   // Collaboration State
   const [collabStatus, setCollabStatus] = useState<'disconnected' | 'connecting' | 'connected'>('disconnected');
   const [ydoc, setYdoc] = useState<Y.Doc | null>(null);
   const [provider, setProvider] = useState<WebsocketProvider | null>(null);
->>>>>>> 4142830c
 
   const { theme_preferences, updateCustomization } = useCustomization();
 
@@ -84,17 +81,10 @@
         setLoading(false);
       }
     };
-<<<<<<< HEAD
 
     fetchFile();
   }, [fileId]);
 
-=======
-
-    fetchFile();
-  }, [fileId]);
-
->>>>>>> 4142830c
   const isImage = mimeType.startsWith('image/');
   const isAudio = mimeType.startsWith('audio/');
   const isVideo = mimeType.startsWith('video/');
@@ -325,13 +315,8 @@
                      content={editContent}
                      onChange={(val) => setEditContent(val)}
                      filename={filename}
-<<<<<<< HEAD
                      ydoc={ydocRef.current}
                      provider={providerRef.current}
-=======
-                     ydoc={ydoc}
-                     provider={provider}
->>>>>>> 4142830c
                    />
                )}
              </>
