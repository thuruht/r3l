<!DOCTYPE html>
<html lang="en">
<head>
  <meta charset="UTF-8" />
  <meta name="viewport" content="width=device-width, initial-scale=1.0" />
  <title>R3L:F — Content</title>
  <link rel="stylesheet" href="./css/rel-f-global.css" />
  <link rel="stylesheet" href="./css/rel-f-accent.css" />
</head>
<body>
  <header class="container"></header>
  <main class="container">
    <div id="content-root" class="card card-accent" style="margin-top:1rem;"></div>
    <div id="comments-section" class="card" style="margin-top:1rem;">
      <div class="card-header">
        <h3>Comments</h3>
      </div>
      <div class="card-body">
        <!-- Comments will be rendered here -->
      </div>
    </div>
  </main>
  <footer class="footer"></footer>
  <script type="module" src="./js/comments.js"></script>
  <script type="module">
    import { NavigationBar } from './js/components/navigation.js';
    import { apiGet, apiPost, API_ENDPOINTS } from './js/utils/api-helper.js';

    NavigationBar.init('content');

    const params = new URLSearchParams(window.location.search);
    const id = params.get('id');
    const root = document.getElementById('content-root');

    function escapeHtml(str){
      return String(str).replace(/&/g,'&amp;').replace(/</g,'&lt;').replace(/>/g,'&gt;').replace(/\"/g,'&quot;').replace(/'/g,'&#39;');
    }

    async function load(){
      if(!id){
        root.innerHTML = '<p class="text-muted">No content id provided.</p>';
        return;
      }
      const data = await apiGet(API_ENDPOINTS.CONTENT.GET(id));
      if(data && !data.error){
        root.innerHTML = `
          <div class="card-header" style="display:flex;align-items:center;gap:.75rem;">
            <img src="${data.avatar_url || '/icons/avatar.svg'}" alt="avatar" width="40" height="40" style="border-radius:50%"/>
            <div>
              <div class="text-accent">${escapeHtml(data.display_name || data.username || '')}</div>
              <div class="text-muted" style="font-size:.85em;">${new Date(data.created_at).toLocaleString()}</div>
            </div>
          </div>
          <div class="card-body">
            <h2>${escapeHtml(data.title || '(untitled)')}</h2>
            ${data.description ? `<p>${escapeHtml(data.description)}</p>` : ''}
            ${data.tags ? `<div class="text-muted">Tags: ${escapeHtml(data.tags)}</div>` : ''}
<<<<<<< HEAD
            <div id="actions-container" style="margin-top:1rem; display: flex; gap: 0.5rem;">
              ${data.file_key ? `<a class="btn" href="/api/files/${data.file_key}" target="_blank">Open file</a>` : ''}
              <button id="vote-btn" class="btn btn-secondary">Vote to Archive</button>
            </div>
            <div id="vote-status" class="text-muted" style="margin-top:0.5rem;"></div>
          </div>`;

        document.getElementById('vote-btn').addEventListener('click', vote);
=======
            <div style="margin-top:1rem;">
              ${data.file_key ? `<a class="btn" href="/api/files/${data.file_key}" target="_blank">Open file</a>` : ''}
              <button id="bookmark-btn" class="btn btn-secondary">Bookmark</button>
            </div>
            <div id="reactions-section" style="margin-top:1rem;">
              <button class="btn btn-sm" data-reaction="like">👍</button>
              <button class="btn btn-sm" data-reaction="love">❤️</button>
              <button class="btn btn-sm" data-reaction="insightful">💡</button>
            </div>
          </div>`;
        window.comments = window.Comments.init(id);
        const bookmarkBtn = document.getElementById('bookmark-btn');
        if (bookmarkBtn) {
          let isBookmarked = false; // This will be checked against user's bookmarks

          const updateBookmarkButton = () => {
            bookmarkBtn.textContent = isBookmarked ? 'Bookmarked' : 'Bookmark';
            bookmarkBtn.classList.toggle('btn-primary', isBookmarked);
            bookmarkBtn.classList.toggle('btn-secondary', !isBookmarked);
          };

          const toggleBookmark = async () => {
            const user = await getAuthenticatedUser();
            if (!user) {
              window.location.href = '/login.html';
              return;
            }
            if (isBookmarked) {
              await apiDelete(API_ENDPOINTS.CONTENT.BOOKMARK.REMOVE(id));
            } else {
              await apiPost(API_ENDPOINTS.CONTENT.BOOKMARK.ADD(id));
            }
            isBookmarked = !isBookmarked;
            updateBookmarkButton();
          };

          const checkBookmarkStatus = async () => {
            const user = await getAuthenticatedUser();
            if (user) {
              const bookmarks = await apiGet(API_ENDPOINTS.USERS.BOOKMARKS(user.id));
              if (bookmarks && bookmarks.some(b => b.id === id)) {
                isBookmarked = true;
                updateBookmarkButton();
              }
            }
          };

          bookmarkBtn.addEventListener('click', toggleBookmark);
          checkBookmarkStatus();
        }

        const reactionsSection = document.getElementById('reactions-section');
        if (reactionsSection) {
          reactionsSection.addEventListener('click', async (e) => {
            if (e.target.matches('button[data-reaction]')) {
              const reaction = e.target.dataset.reaction;
              const user = await getAuthenticatedUser();
              if (!user) {
                window.location.href = '/login.html';
                return;
              }
              // For simplicity, this will just add a reaction.
              // A real implementation would need to handle removing reactions as well.
              await apiPost(API_ENDPOINTS.CONTENT.REACTIONS.ADD(id), { reaction });
              e.target.classList.add('btn-primary');
              e.target.disabled = true;
            }
          });
        }
>>>>>>> bfc75595
      } else {
        root.innerHTML = `<p class="text-error">Failed to load content${data?.status===403?': unauthorized':''}.</p>`;
      }
    }

    async function vote() {
      const voteBtn = document.getElementById('vote-btn');
      const voteStatus = document.getElementById('vote-status');
      voteBtn.disabled = true;
      voteStatus.textContent = 'Submitting vote...';

      const result = await apiPost(API_ENDPOINTS.CONTENT.VOTE(id));

      if (result && !result.error) {
        voteStatus.textContent = `Vote successful! Total votes: ${result.votes}. Status: ${result.status}.`;
        if (result.status === 'archived') {
          voteBtn.textContent = 'Archived!';
        } else {
          voteBtn.textContent = 'Voted!';
        }
      } else {
        voteStatus.textContent = `Error: ${result.message || 'Failed to vote.'}`;
        voteBtn.disabled = false;
      }
    }

    load();
  </script>
</body>
</html><|MERGE_RESOLUTION|>--- conflicted
+++ resolved
@@ -55,7 +55,6 @@
             <h2>${escapeHtml(data.title || '(untitled)')}</h2>
             ${data.description ? `<p>${escapeHtml(data.description)}</p>` : ''}
             ${data.tags ? `<div class="text-muted">Tags: ${escapeHtml(data.tags)}</div>` : ''}
-<<<<<<< HEAD
             <div id="actions-container" style="margin-top:1rem; display: flex; gap: 0.5rem;">
               ${data.file_key ? `<a class="btn" href="/api/files/${data.file_key}" target="_blank">Open file</a>` : ''}
               <button id="vote-btn" class="btn btn-secondary">Vote to Archive</button>
@@ -64,7 +63,6 @@
           </div>`;
 
         document.getElementById('vote-btn').addEventListener('click', vote);
-=======
             <div style="margin-top:1rem;">
               ${data.file_key ? `<a class="btn" href="/api/files/${data.file_key}" target="_blank">Open file</a>` : ''}
               <button id="bookmark-btn" class="btn btn-secondary">Bookmark</button>
@@ -134,7 +132,6 @@
             }
           });
         }
->>>>>>> bfc75595
       } else {
         root.innerHTML = `<p class="text-error">Failed to load content${data?.status===403?': unauthorized':''}.</p>`;
       }
