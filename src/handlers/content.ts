import { Env } from '../types/env.js';
import { ContentLifecycle } from '../handlers/expiration.js';
import { ValidationError } from '../types/errors.js';
import { Validator } from '../validators/index.js';
import { Sanitizer } from '../utils/sanitizer.js';
import { Logger } from '../utils/logger.js';
import { NotificationHandler } from './notification.js';

interface ContentItem {
  id: string;
  user_id: string;
  title: string;
  description: string;
  type: string;
  category: string;
  tags: string;
  file_key?: string;
  is_public: boolean;
  created_at: number;
  updated_at: number;
  archive_status: 'active' | 'personal' | 'community';
  community_archive_eligible: boolean;
  is_ephemeral: boolean;
  expires_at?: number;
  view_count: number;
}

interface ContentCreateData {
  title: string;
  description: string;
  type: string;
  category: string;
  tags: string[] | string;
  isPublic: boolean;
  fileKey?: string;
  expiresIn?: number; // Number of days, 0 for no expiration
  isEphemeral?: boolean;
  location?: {
    lat: number;
    lng: number;
    name?: string;
  };
}

export class ContentHandler {
  private logger: Logger;
  private notificationHandler: NotificationHandler;

  constructor() {
    this.logger = new Logger('ContentHandler');
    this.notificationHandler = new NotificationHandler();
  }

  /**
   * Create a new content item
   * @param userId User ID of the content creator
   * @param data Content parameters
   * @param env Environment bindings
   * @returns Created content ID
   */
  async createContent(userId: string, data: ContentCreateData, env: Env): Promise<string> {
    // Validate content data
    const validation = Validator.validateContentCreation(data);
    if (!validation.valid) {
      throw new ValidationError(validation.errors?.join(', ') || 'Invalid content data');
    }

    const contentId = crypto.randomUUID();
    const now = Date.now();

    // Calculate expiration if provided
    // Default: 7 days for ephemeral content, null for permanent
    const isEphemeral = data.isEphemeral !== undefined ? data.isEphemeral : true;
    const expiresAt = isEphemeral
      ? data.expiresIn === 0
        ? null
        : now + (data.expiresIn || 7) * 24 * 60 * 60 * 1000
      : null;

    // Format tags as a comma-separated string
    const tagsString = Array.isArray(data.tags)
      ? data.tags.join(',')
      : typeof data.tags === 'string'
        ? data.tags
        : '';

    // Sanitize inputs
    const sanitizedTitle = Sanitizer.sanitizeText(data.title, 200);
    const sanitizedDescription = Sanitizer.sanitizeText(data.description, 5000);
    const sanitizedCategory = Sanitizer.sanitizeText(data.category, 50);
    const sanitizedTags = Sanitizer.sanitizeText(tagsString, 500);

    // Create content record
    await env.R3L_DB.prepare(
      `
      INSERT INTO content (
        id, user_id, title, description, type, category, tags,
        file_key, is_public, created_at, updated_at,
        archive_status, community_archive_eligible, is_ephemeral, expires_at, view_count
      )
      VALUES (?, ?, ?, ?, ?, ?, ?, ?, ?, ?, ?, ?, ?, ?, ?, ?)
    `
    )
      .bind(
        contentId,
        userId,
        sanitizedTitle,
        sanitizedDescription,
        data.type,
        sanitizedCategory,
        sanitizedTags,
        data.fileKey || null,
        data.isPublic ? 1 : 0,
        now,
        now,
        'active',
        0,
        isEphemeral ? 1 : 0,
        expiresAt,
        0
      )
      .run();

    // If location data is provided, store it
    if (data.location) {
      if (Sanitizer.validateCoordinates(data.location.lat, data.location.lng)) {
        await env.R3L_DB.prepare(
          `
          INSERT INTO content_location (
            id, content_id, lat, lng, location_name
          )
          VALUES (?, ?, ?, ?, ?)
        `
        )
          .bind(
            crypto.randomUUID(),
            contentId,
            data.location.lat,
            data.location.lng,
            data.location.name ? Sanitizer.sanitizeText(data.location.name, 100) : null
          )
          .run();
      } else {
        this.logger.warn('Invalid coordinates provided for content', {
          contentId,
          location: data.location,
        });
      }
    }

    // Schedule content for expiration (if ephemeral)
    if (isEphemeral && expiresAt) {
      const lifecycle = new ContentLifecycle();
      await lifecycle.scheduleExpiry(contentId, expiresAt, userId, env);

      this.logger.info('Content scheduled for expiration', {
        contentId,
        expiresAt: new Date(expiresAt).toISOString(),
      });
    }

    return contentId;
  }

  /**
   * Create a new content item from a successful R2 upload
   * @param userId User ID of the content creator
   * @param data Content parameters from the client
   * @param env Environment bindings
   * @returns Created content ID
   */
  async createContentFromUpload(userId: string, data: any, env: Env): Promise<string> {
    const { fileKey, fileName, contentType, title, description, tags, isPublic } = data;

    if (!fileKey || !fileName || !contentType || !title) {
      throw new ValidationError('Missing required fields for content registration');
    }

    const contentData: ContentCreateData = {
      title,
      description: description || '',
      type: contentType,
      category: 'general', // You might want to determine this more intelligently
      tags: tags || '',
      isPublic: isPublic !== undefined ? isPublic : true,
      fileKey: fileKey,
      isEphemeral: true, // All new uploads are ephemeral by default
    };

    // This re-uses the existing, robust createContent method.
    return this.createContent(userId, contentData, env);
  }

  /**
   * Get a content item by ID
   * @param contentId Content ID
   * @param env Environment bindings
   * @returns Content item or null if not found
   */
  async getContent(contentId: string, env: Env): Promise<ContentItem | null> {
    const content = await env.R3L_DB.prepare(
      `
      SELECT * FROM content WHERE id = ?
    `
    )
      .bind(contentId)
      .first<ContentItem>();

    return content || null;
  }

  /**
   * Check if a user can access a content item
   * @param contentId Content ID
   * @param userId User ID
   * @param env Environment bindings
   * @returns Whether user can access content
   */
  async canAccessContent(contentId: string, userId: string | null, env: Env): Promise<boolean> {
    const content = await this.getContent(contentId, env);

    if (!content) {
      return false;
    }

    // Public content is accessible to all
    if (content.is_public) {
      return true;
    }

    // Private content is only accessible to the owner
    return userId !== null && content.user_id === userId;
  }

  /**
   * Increment view count for content
   * @param contentId Content ID
   * @param env Environment bindings
   */
  async incrementViewCount(contentId: string, env: Env): Promise<void> {
    await env.R3L_DB.prepare(
      `
      UPDATE content
      SET view_count = view_count + 1
      WHERE id = ?
    `
    )
      .bind(contentId)
      .run();
  }

  /**
   * Update a content item
   * @param contentId Content ID
   * @param userId User ID (for authorization)
   * @param updates Updates to apply
   * @param env Environment bindings
   */
  async updateContent(
    contentId: string,
    userId: string,
    updates: Partial<{
      title: string;
      description: string;
      category: string;
      tags: string[] | string;
      isPublic: boolean;
      isEphemeral: boolean;
      expiresIn: number; // Days until expiration, 0 for no expiration
    }>,
    env: Env
  ): Promise<void> {
    const content = await this.getContent(contentId, env);

    if (!content) {
      throw new ValidationError('Content not found');
    }

    // Check ownership
    if (content.user_id !== userId) {
      throw new ValidationError('Unauthorized to update this content');
    }

    const updateFields = [];
    const values = [];

    // Sanitize and add updates
    if (updates.title !== undefined) {
      updateFields.push('title = ?');
      values.push(Sanitizer.sanitizeText(updates.title, 200));
    }

    if (updates.description !== undefined) {
      updateFields.push('description = ?');
      values.push(Sanitizer.sanitizeText(updates.description, 5000));
    }

    if (updates.category !== undefined) {
      updateFields.push('category = ?');
      values.push(Sanitizer.sanitizeText(updates.category, 50));
    }

    if (updates.tags !== undefined) {
      const tagsString = Array.isArray(updates.tags) ? updates.tags.join(',') : updates.tags;
      updateFields.push('tags = ?');
      values.push(Sanitizer.sanitizeText(tagsString, 500));
    }

    if (updates.isPublic !== undefined) {
      updateFields.push('is_public = ?');
      values.push(updates.isPublic ? 1 : 0);
    }

    // Handle ephemerality and expiration changes
    if (updates.isEphemeral !== undefined) {
      updateFields.push('is_ephemeral = ?');
      values.push(updates.isEphemeral ? 1 : 0);

      // If changing to non-ephemeral, clear expiration
      if (!updates.isEphemeral) {
        updateFields.push('expires_at = NULL');
      } else if (updates.expiresIn !== undefined) {
        // Set new expiration date if provided
        const expiresAt =
          updates.expiresIn === 0 ? null : Date.now() + updates.expiresIn * 24 * 60 * 60 * 1000;

        updateFields.push('expires_at = ?');
        values.push(expiresAt);

        // Update lifecycle record
        if (expiresAt) {
          const lifecycle = new ContentLifecycle();
          await lifecycle.scheduleExpiry(contentId, expiresAt, userId, env);
        } else {
          await env.R3L_DB.prepare(
            `
            UPDATE content_lifecycle
            SET expires_at = NULL
            WHERE content_id = ?
          `
          )
            .bind(contentId)
            .run();
        }
      }
    } else if (updates.expiresIn !== undefined && content.is_ephemeral) {
      // Only update expiration if content is already ephemeral
      const expiresAt =
        updates.expiresIn === 0 ? null : Date.now() + updates.expiresIn * 24 * 60 * 60 * 1000;

      updateFields.push('expires_at = ?');
      values.push(expiresAt);

      // Update lifecycle record
      if (expiresAt) {
        const lifecycle = new ContentLifecycle();
        await lifecycle.updateExpiry(contentId, expiresAt, userId, env);
      } else {
        await env.R3L_DB.prepare(
          `
          UPDATE content_lifecycle
          SET expires_at = NULL
          WHERE content_id = ?
        `
        )
          .bind(contentId)
          .run();
      }
    }

    if (updateFields.length === 0) {
      // Nothing to update
      return;
    }

    // Add updated_at and content_id
    updateFields.push('updated_at = ?');
    values.push(Date.now());
    values.push(contentId);

    await env.R3L_DB.prepare(
      `
      UPDATE content
      SET ${updateFields.join(', ')}
      WHERE id = ?
    `
    )
      .bind(...values)
      .run();

    this.logger.info('Content updated', { contentId, userId });
  }

  /**
   * Delete a content item
   * @param contentId Content ID
   * @param userId User ID (for authorization)
   * @param env Environment bindings
   */
  async deleteContent(contentId: string, userId: string, env: Env): Promise<void> {
    const content = await this.getContent(contentId, env);

    if (!content) {
      throw new ValidationError('Content not found');
    }

    // Check ownership
    if (content.user_id !== userId) {
      throw new ValidationError('Unauthorized to delete this content');
    }

    // Delete file if exists
    if (content.file_key) {
      try {
        await env.R3L_CONTENT_BUCKET.delete(content.file_key);
        this.logger.info('Deleted content file', { contentId, fileKey: content.file_key });
      } catch (error) {
        this.logger.error('Failed to delete content file', error as Error, {
          contentId,
          fileKey: content.file_key,
        });
      }
    } // Delete content (cascades will handle related records)
    await env.R3L_DB.prepare(
      `
      DELETE FROM content WHERE id = ?
    `
    )
      .bind(contentId)
      .run();

    this.logger.info('Content deleted', { contentId, userId });
  }

  /**
   * Get recent content
   * @param limit Maximum number of items
   * @param offset Pagination offset
   * @param userId Optional user ID to include private content
   * @param env Environment bindings
   * @returns Array of content items
   */
  async getRecentContent(
    limit: number = 20,
    offset: number = 0,
    env: Env,
    userId?: string
  ): Promise<ContentItem[]> {
    let query = `
      SELECT * FROM content
      WHERE (is_public = 1
    `;

    const params = [];

    if (userId) {
      query += ` OR user_id = ?)`;
      params.push(userId);
    } else {
      query += `)`;
    }

    // Only show active content that hasn't expired
    query += `
      AND archive_status = 'active'
      AND (expires_at IS NULL OR expires_at > ?)
      ORDER BY created_at DESC
      LIMIT ? OFFSET ?
    `;

    params.push(Date.now(), limit, offset);

    const result = await env.R3L_DB.prepare(query)
      .bind(...params)
      .all<ContentItem>();
    return result.results || [];
  }

  /**
   * Archive content
   * @param contentId Content ID
   * @param userId User ID (for authorization)
   * @param type Type of archive
   * @param env Environment bindings
   */
  async archiveContent(contentId: string, userId: string, type: 'personal' | 'community', env: Env): Promise<void> {
    const content = await this.getContent(contentId, env);

    if (!content) {
      throw new ValidationError('Content not found');
    }

    // Check ownership for personal archiving
    if (type === 'personal' && content.user_id !== userId) {
      throw new ValidationError('Unauthorized to archive this content');
    }

    const lifecycle = new ContentLifecycle();
    await lifecycle.archiveContent(contentId, type, env);

    this.logger.info(`Content archived as ${type}`, { contentId, userId });
  }

  /**
   * Vote for community archiving
   * @param contentId Content ID
   * @param userId User ID casting the vote
   * @param env Environment bindings
   * @returns Current vote count and threshold info
   */
  async voteForCommunityArchive(
    contentId: string,
    userId: string,
    env: Env
  ): Promise<{ votes: number; threshold: number; status: string }> {
    const content = await this.getContent(contentId, env);

    if (!content) {
      throw new ValidationError('Content not found');
    }

    // Check if already voted
    const existingVote = await env.R3L_DB.prepare(
      `
<<<<<<< HEAD
      SELECT id FROM content_archive_votes
      WHERE content_id = ? AND user_id = ? AND vote_type = 'explicit'
=======
      SELECT id FROM community_archive_votes
      WHERE content_id = ? AND user_id = ?
>>>>>>> bfc75595
    `
    )
      .bind(contentId, userId)
      .first();

    if (existingVote) {
      throw new ValidationError('User has already voted to archive this content');
    }

    // Check daily vote limit
    const today = new Date().toISOString().split('T')[0];
    let dailyVote = await env.R3L_DB.prepare(
      `
      SELECT * FROM user_daily_votes
      WHERE user_id = ? AND last_reset_date = ?
    `
    )
      .bind(userId, today)
      .first<{ id: string; votes_used: number; votes_available: number }>();

    if (!dailyVote) {
      // Create a new record for the day
      await env.R3L_DB.prepare(
        `
        INSERT INTO user_daily_votes (id, user_id, votes_used, votes_available, last_reset_date)
        VALUES (?, ?, 0, 1, ?)
        ON CONFLICT(user_id) DO UPDATE SET
          votes_used = 0,
          votes_available = 1,
          last_reset_date = ?
      `
      )
        .bind(crypto.randomUUID(), userId, today, today)
        .run();
      dailyVote = { id: '', votes_used: 0, votes_available: 1 };
    }

    if (dailyVote.votes_used >= dailyVote.votes_available) {
      throw new ValidationError('No more explicit archive votes available today');
    }

    // Add vote
    await env.R3L_DB.prepare(
      `
<<<<<<< HEAD
      INSERT INTO content_archive_votes (id, content_id, user_id, vote_type, created_at)
      VALUES (?, ?, ?, ?, ?)
=======
      INSERT INTO community_archive_votes (id, content_id, user_id, created_at)
      VALUES (?, ?, ?, ?)
>>>>>>> bfc75595
    `
    )
      .bind(crypto.randomUUID(), contentId, userId, 'explicit', Date.now())
      .run();

<<<<<<< HEAD
    // Decrement vote count
    await env.R3L_DB.prepare(
      `
      UPDATE user_daily_votes
      SET votes_used = votes_used + 1
      WHERE user_id = ? AND last_reset_date = ?
    `
    )
      .bind(userId, today)
      .run();

    // Update total vote count on content
    const voteResult = await env.R3L_DB.prepare(
      `
      UPDATE content SET archive_votes = archive_votes + 1
      WHERE id = ?
      RETURNING archive_votes
=======
    // Notify content owner
    if (content.user_id !== userId) {
      const voter = await env.R3L_DB.prepare('SELECT display_name FROM users WHERE id = ?').bind(userId).first<{display_name: string}>();
      const voterName = voter?.display_name || 'Someone';
      await this.notificationHandler.createNotification(
        content.user_id,
        'content',
        'Your content was upvoted',
        `${voterName} voted to archive your content: "${content.title}"`,
        `/content.html?id=${contentId}`,
        env
      );
    }

    const voteResult = await env.R3L_DB.prepare(
      `
      SELECT COUNT(*) as vote_count FROM community_archive_votes
      WHERE content_id = ?
>>>>>>> bfc75595
    `
    )
      .bind(contentId)
      .first<{ archive_votes: number }>();

    const votes = voteResult?.archive_votes || 0;
    const { threshold, status } = await this._checkAndArchiveContent(contentId, env);

    return { votes, threshold, status };
  }

  /**
   * Record a content download/bookmark
   * @param contentId Content ID
   * @param userId User ID downloading the content
   * @param env Environment bindings
   */
  async recordDownload(contentId: string, userId: string, env: Env): Promise<void> {
    const content = await this.getContent(contentId, env);

    if (!content) {
      throw new ValidationError('Content not found');
    }

    // Record the download
    await env.R3L_DB.prepare(
      `
      INSERT INTO content_downloads (id, content_id, user_id, downloaded_at)
      VALUES (?, ?, ?, ?)
    `
    )
      .bind(crypto.randomUUID(), contentId, userId, Date.now())
      .run();

    // Also count as an archive vote if user hasn't voted yet
    const existingVote = await env.R3L_DB.prepare(
      `
      SELECT id FROM content_archive_votes
      WHERE content_id = ? AND user_id = ? AND vote_type = 'download'
    `
    )
      .bind(contentId, userId)
      .first();

    if (!existingVote) {
      await env.R3L_DB.prepare(
        `
        INSERT INTO content_archive_votes (id, content_id, user_id, vote_type, created_at)
        VALUES (?, ?, ?, ?, ?)
      `
      )
        .bind(crypto.randomUUID(), contentId, userId, 'download', Date.now())
        .run();

<<<<<<< HEAD
      // Update total vote count on content
      await env.R3L_DB.prepare(
        `
        UPDATE content SET archive_votes = archive_votes + 1
        WHERE id = ?
      `
      )
        .bind(contentId)
        .run();

      await this._checkAndArchiveContent(contentId, env);
    }

    this.logger.info('Content download recorded', { contentId, userId });
  }

  private async _checkAndArchiveContent(
    contentId: string,
    env: Env
  ): Promise<{ threshold: number; status: string }> {
    const content = await this.getContent(contentId, env);
    if (!content) {
      throw new Error('Content not found for archiving check');
    }

    const votes = content.archive_votes || 0;
=======
    const bookmarkResult = await env.R3L_DB.prepare(
      `
      SELECT COUNT(*) as bookmark_count FROM bookmarks
      WHERE content_id = ?
    `
    )
      .bind(contentId)
      .first<{ bookmark_count: number }>();

    const commentResult = await env.R3L_DB.prepare(
      `
      SELECT COUNT(*) as comment_count FROM comments
      WHERE content_id = ?
    `
    )
      .bind(contentId)
      .first<{ comment_count: number }>();

    const reactionResult = await env.R3L_DB.prepare(
      `
      SELECT COUNT(*) as reaction_count FROM reactions
      WHERE content_id = ?
    `
    )
      .bind(contentId)
      .first<{ reaction_count: number }>();

    const votes = (voteResult?.vote_count || 0) + (bookmarkResult?.bookmark_count || 0) + (commentResult?.comment_count || 0) + (reactionResult?.reaction_count || 0);
>>>>>>> bfc75595
    const ageInDays = (Date.now() - content.created_at) / (24 * 60 * 60 * 1000);
    
    // Pure vote-based threshold to prevent algorithmic bias from engagement metrics
    // Base threshold: 5 votes, reduced by age to encourage preservation of older content
    let threshold = 5;
    
    // Reduce threshold for older content (encourage preservation)
    threshold -= Math.min(2, Math.floor(ageInDays / 7)); // -1 vote per week, max -2
    
    // Ensure minimum threshold of 3 votes
    threshold = Math.max(3, threshold);

    let status = 'pending';

    // Check if threshold is reached
    if (votes >= threshold) {
      // Archive the content permanently
      await env.R3L_DB.prepare(
        `
        UPDATE content
        SET archive_status = 'community',
            expires_at = NULL,
            community_archive_eligible = 1
        WHERE id = ?
      `
      )
        .bind(contentId)
        .run();

      // Update lifecycle record
      await env.R3L_DB.prepare(
        `
        UPDATE content_lifecycle
        SET archived_at = ?,
            archive_type = 'community',
            expires_at = NULL
        WHERE content_id = ?
      `
      )
        .bind(Date.now(), contentId)
        .run();

      status = 'archived';

      this.logger.info('Content archived by community vote', {
        contentId,
        votes,
        threshold,
      });
    }

    return { threshold, status };
  }

  /**
   * Get a random content item
   * @param env Environment bindings
   * @returns A random public content item
   */
  async getRandomContent(env: Env): Promise<ContentItem | null> {
    // Get a random public content
    const content = await env.R3L_DB.prepare(
      `
      SELECT * FROM content
      WHERE is_public = 1
      AND archive_status = 'active'
      AND (expires_at IS NULL OR expires_at > ?)
      ORDER BY RANDOM()
      LIMIT 1
    `
    )
      .bind(Date.now())
      .first<ContentItem>();

    return content || null;
  }

  /**
   * Get content location
   * @param contentId Content ID
   * @param env Environment bindings
   * @returns Location data or null
   */
  async getContentLocation(
    contentId: string,
    env: Env
  ): Promise<{
    lat: number;
    lng: number;
    location_name?: string;
  } | null> {
    const location = await env.R3L_DB.prepare(
      `
      SELECT lat, lng, location_name
      FROM content_location
      WHERE content_id = ?
    `
    )
      .bind(contentId)
      .first<{
        lat: number;
        lng: number;
        location_name?: string;
      }>();

    return location || null;
  }

  /**
   * Get anti-algorithmic feed (chronological only)
   * @param userId User ID
   * @param limit Maximum number of items
   * @param offset Pagination offset
   * @param env Environment bindings
   * @returns Content feed items
   */
  async getFeed(
    userId: string,
    limit: number,
    offset: number,
    env: Env
  ): Promise<{
    items: any[];
    pagination: {
      limit: number;
      offset: number;
      hasMore: boolean;
    };
  }> {
    // Get connections first
    const connectionsQuery = `
      SELECT connected_user_id FROM connections
      WHERE user_id = ? AND status = 'accepted'
      UNION
      SELECT user_id FROM connections
      WHERE connected_user_id = ? AND status = 'accepted'
    `;

    const connectionsResult = await env.R3L_DB.prepare(connectionsQuery).bind(userId, userId).all();

    const connections = (connectionsResult.results || []).map((row: any) =>
      String(row.connected_user_id || row.user_id)
    );

    // Add the user's own ID
    connections.push(userId);

    // Prepare placeholders for the IN clause
    const placeholders = connections.map(() => '?').join(',');

    // No algorithm, no engagement optimization
    // Strictly chronological feed - newest first
    const feedQuery = `
      SELECT 
        c.*,
        u.username,
        u.display_name,
        u.avatar_url,
        cl.expires_at as content_expires_at,
        cl.status as content_lifecycle_status
      FROM content c
      JOIN users u ON c.user_id = u.id
      LEFT JOIN content_lifecycle cl ON c.id = cl.content_id
      WHERE c.archive_status = 'active'
        AND c.user_id IN (${placeholders})
        AND (cl.expires_at IS NULL OR cl.expires_at > ?)
        AND (c.is_public = 1 OR c.user_id = ?)
      ORDER BY c.created_at DESC
      LIMIT ? OFFSET ?
    `;

    const params = [...connections, Date.now(), userId, limit, offset];

    const result = await env.R3L_DB.prepare(feedQuery)
      .bind(...params)
      .all();

    return {
      items: result.results || [],
      pagination: {
        limit,
        offset,
        hasMore: (result.results || []).length === limit,
      },
    };
  }

  /**
   * Get a random communique (public content for random viewing)
   * @param env Environment bindings
   * @returns A random communique or null if none found
   */
  async getRandomCommunique(env: Env): Promise<any | null> {
    // Get a random public communique (content of type 'communique')
    const communique = await env.R3L_DB.prepare(
      `
      SELECT 
        c.*,
        u.username,
        u.display_name,
        u.avatar_url
      FROM content c
      JOIN users u ON c.user_id = u.id
      WHERE c.type = 'communique'
        AND c.is_public = 1
        AND c.archive_status = 'active'
        AND (c.expires_at IS NULL OR c.expires_at > ?)
      ORDER BY RANDOM()
      LIMIT 1
    `
    )
      .bind(Date.now())
      .first();

    return communique || null;
  }

  /**
   * Copy content to user's drawer
   * @param contentId Content ID to copy
   * @param userId User ID
   * @param isPublic Whether the copy should be public
   * @param env Environment bindings
   * @returns ID of the new drawer content
   */
  async copyToDrawer(
    contentId: string,
    userId: string,
    isPublic: boolean,
    env: Env
  ): Promise<string> {
    // Get the original content
    const content = await this.getContent(contentId, env);

    if (!content) {
      throw new Error('Content not found');
    }

    // Check if user can access this content
    const canAccess = await this.canAccessContent(contentId, userId, env);

    if (!canAccess) {
      throw new Error('Cannot access this content');
    }

    // Create copy in drawer
    const copyId = crypto.randomUUID();
    const now = Date.now();

    await env.R3L_DB.prepare(
      `
      INSERT INTO drawer_content (
        id,
        user_id,
        content_id,
        note,
        is_public,
        created_at
      ) VALUES (?, ?, ?, ?, ?, ?)
    `
    )
      .bind(copyId, userId, contentId, `Copy of ${content.title}`, isPublic ? 1 : 0, now)
      .run();

    // Notify content owner
    if (content.user_id !== userId) {
        const copier = await env.R3L_DB.prepare('SELECT display_name FROM users WHERE id = ?').bind(userId).first<{display_name: string}>();
        const copierName = copier?.display_name || 'Someone';
        await this.notificationHandler.createNotification(
            content.user_id,
            'content',
            'Your content was copied',
            `${copierName} copied your content to their drawer: "${content.title}"`,
            `/content.html?id=${contentId}`,
            env
        );
    }

    return copyId;
  }

  /**
   * Create a new comment
   * @param userId User ID of the commenter
   * @param contentId Content ID being commented on
   * @param parentCommentId Parent comment ID for threading
   * @param comment The comment text
   * @param env Environment bindings
   * @returns Created comment ID
   */
  async createComment(
    userId: string,
    contentId: string,
    parentCommentId: string | null,
    comment: string,
    env: Env
  ): Promise<string> {
    const commentId = crypto.randomUUID();
    const now = Date.now();

    // Sanitize comment
    const sanitizedComment = Sanitizer.sanitizeText(comment, 2000);

    await env.R3L_DB.prepare(
      `
      INSERT INTO comments (
        id, content_id, user_id, parent_comment_id, comment, created_at
      )
      VALUES (?, ?, ?, ?, ?, ?)
    `
    )
      .bind(
        commentId,
        contentId,
        userId,
        parentCommentId || null,
        sanitizedComment,
        now
      )
      .run();

    return commentId;
  }

  /**
   * Get all comments for a content item, structured as threads
   * @param contentId Content ID
   * @param env Environment bindings
   * @returns Array of comment threads
   */
  async getComments(contentId: string, env: Env): Promise<any[]> {
    const { results } = await env.R3L_DB.prepare(
      `
      SELECT c.*, u.username, u.display_name, u.avatar_url
      FROM comments c
      JOIN users u ON c.user_id = u.id
      WHERE c.content_id = ?
      ORDER BY c.created_at ASC
    `
    )
      .bind(contentId)
      .all();

    if (!results) {
      return [];
    }

    // Build the thread
    const commentsById = new Map();
    results.forEach((comment: any) => {
      comment.replies = [];
      commentsById.set(comment.id, comment);
    });

    const rootComments: any[] = [];
    results.forEach((comment: any) => {
      if (comment.parent_comment_id && commentsById.has(comment.parent_comment_id)) {
        commentsById.get(comment.parent_comment_id).replies.push(comment);
      } else {
        rootComments.push(comment);
      }
    });

    return rootComments;
  }

  /**
   * Update a comment
   * @param commentId Comment ID
   * @param userId User ID (for authorization)
   * @param comment The updated comment text
   * @param env Environment bindings
   */
  async updateComment(
    commentId: string,
    userId: string,
    comment: string,
    env: Env
  ): Promise<void> {
    // First, verify the user owns the comment
    const existingComment = await env.R3L_DB.prepare(
      `SELECT user_id FROM comments WHERE id = ?`
    )
      .bind(commentId)
      .first<{ user_id: string }>();

    if (!existingComment) {
      throw new ValidationError('Comment not found');
    }

    if (existingComment.user_id !== userId) {
      throw new ValidationError('Unauthorized to update this comment');
    }

    // Sanitize and update the comment
    const sanitizedComment = Sanitizer.sanitizeText(comment, 2000);
    await env.R3L_DB.prepare(
      `UPDATE comments SET comment = ? WHERE id = ?`
    )
      .bind(sanitizedComment, commentId)
      .run();
  }

  /**
   * Delete a comment
   * @param commentId Comment ID
   * @param userId User ID (for authorization)
   * @param env Environment bindings
   */
  async deleteComment(commentId: string, userId: string, env: Env): Promise<void> {
    // First, verify the user owns the comment
    const existingComment = await env.R3L_DB.prepare(
      `SELECT user_id FROM comments WHERE id = ?`
    )
      .bind(commentId)
      .first<{ user_id: string }>();

    if (!existingComment) {
      throw new ValidationError('Comment not found');
    }

    if (existingComment.user_id !== userId) {
      throw new ValidationError('Unauthorized to delete this comment');
    }

    // Delete the comment. The foreign key constraint with ON DELETE CASCADE
    // should handle replies.
    await env.R3L_DB.prepare(`DELETE FROM comments WHERE id = ?`)
      .bind(commentId)
      .run();
  }

  /**
   * Add a bookmark for a user
   * @param userId User ID
   * @param contentId Content ID
   * @param env Environment bindings
   */
  async addBookmark(userId: string, contentId: string, env: Env): Promise<void> {
    const bookmarkId = crypto.randomUUID();
    const now = Date.now();

    await env.R3L_DB.prepare(
      `
      INSERT OR IGNORE INTO bookmarks (id, user_id, content_id, created_at)
      VALUES (?, ?, ?, ?)
    `
    )
      .bind(bookmarkId, userId, contentId, now)
      .run();
  }

  /**
   * Remove a bookmark for a user
   * @param userId User ID
   * @param contentId Content ID
   * @param env Environment bindings
   */
  async removeBookmark(userId: string, contentId: string, env: Env): Promise<void> {
    await env.R3L_DB.prepare(
      `
      DELETE FROM bookmarks
      WHERE user_id = ? AND content_id = ?
    `
    )
      .bind(userId, contentId)
      .run();
  }

  /**
   * Add a reaction for a user
   * @param userId User ID
   * @param contentId Content ID
   * @param reaction Reaction type
   * @param env Environment bindings
   */
  async addReaction(userId: string, contentId: string, reaction: string, env: Env): Promise<void> {
    const reactionId = crypto.randomUUID();
    const now = Date.now();

    await env.R3L_DB.prepare(
      `
      INSERT OR IGNORE INTO reactions (id, user_id, content_id, reaction, created_at)
      VALUES (?, ?, ?, ?, ?)
    `
    )
      .bind(reactionId, userId, contentId, reaction, now)
      .run();
  }

  /**
   * Remove a reaction for a user
   * @param userId User ID
   * @param contentId Content ID
   * @param reaction Reaction type
   * @param env Environment bindings
   */
  async removeReaction(userId: string, contentId: string, reaction: string, env: Env): Promise<void> {
    await env.R3L_DB.prepare(
      `
      DELETE FROM reactions
      WHERE user_id = ? AND content_id = ? AND reaction = ?
    `
    )
      .bind(userId, contentId, reaction)
      .run();
  }

  /**
   * Get all reactions for a content item
   * @param contentId Content ID
   * @param env Environment bindings
   * @returns Array of reactions
   */
  async getReactions(contentId: string, env: Env): Promise<any[]> {
    const { results } = await env.R3L_DB.prepare(
      `
      SELECT reaction, COUNT(*) as count
      FROM reactions
      WHERE content_id = ?
      GROUP BY reaction
    `
    )
      .bind(contentId)
      .all();

    return results || [];
  }
}<|MERGE_RESOLUTION|>--- conflicted
+++ resolved
@@ -521,14 +521,10 @@
 
     // Check if already voted
     const existingVote = await env.R3L_DB.prepare(
-      `
-<<<<<<< HEAD
-      SELECT id FROM content_archive_votes
-      WHERE content_id = ? AND user_id = ? AND vote_type = 'explicit'
-=======
+
       SELECT id FROM community_archive_votes
       WHERE content_id = ? AND user_id = ?
->>>>>>> bfc75595
+
     `
     )
       .bind(contentId, userId)
@@ -573,19 +569,17 @@
     // Add vote
     await env.R3L_DB.prepare(
       `
-<<<<<<< HEAD
-      INSERT INTO content_archive_votes (id, content_id, user_id, vote_type, created_at)
-      VALUES (?, ?, ?, ?, ?)
-=======
+
+
       INSERT INTO community_archive_votes (id, content_id, user_id, created_at)
       VALUES (?, ?, ?, ?)
->>>>>>> bfc75595
+
     `
     )
       .bind(crypto.randomUUID(), contentId, userId, 'explicit', Date.now())
       .run();
 
-<<<<<<< HEAD
+
     // Decrement vote count
     await env.R3L_DB.prepare(
       `
@@ -603,7 +597,7 @@
       UPDATE content SET archive_votes = archive_votes + 1
       WHERE id = ?
       RETURNING archive_votes
-=======
+
     // Notify content owner
     if (content.user_id !== userId) {
       const voter = await env.R3L_DB.prepare('SELECT display_name FROM users WHERE id = ?').bind(userId).first<{display_name: string}>();
@@ -622,7 +616,7 @@
       `
       SELECT COUNT(*) as vote_count FROM community_archive_votes
       WHERE content_id = ?
->>>>>>> bfc75595
+
     `
     )
       .bind(contentId)
@@ -677,7 +671,6 @@
         .bind(crypto.randomUUID(), contentId, userId, 'download', Date.now())
         .run();
 
-<<<<<<< HEAD
       // Update total vote count on content
       await env.R3L_DB.prepare(
         `
@@ -704,7 +697,7 @@
     }
 
     const votes = content.archive_votes || 0;
-=======
+
     const bookmarkResult = await env.R3L_DB.prepare(
       `
       SELECT COUNT(*) as bookmark_count FROM bookmarks
@@ -733,7 +726,7 @@
       .first<{ reaction_count: number }>();
 
     const votes = (voteResult?.vote_count || 0) + (bookmarkResult?.bookmark_count || 0) + (commentResult?.comment_count || 0) + (reactionResult?.reaction_count || 0);
->>>>>>> bfc75595
+
     const ageInDays = (Date.now() - content.created_at) / (24 * 60 * 60 * 1000);
     
     // Pure vote-based threshold to prevent algorithmic bias from engagement metrics
