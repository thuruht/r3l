--- conflicted
+++ resolved
@@ -354,7 +354,6 @@
         return c.json({ success: true });
     });
 
-<<<<<<< HEAD
     // Implemented Content Endpoints
     protectedApi.get('/content/:id', async (c) => {
         const { id } = c.req.param();
@@ -509,7 +508,6 @@
             headers,
         });
     });
-=======
     protectedApi.get('/content', (c) => c.json({error: 'Not implemented'}, 501));
     protectedApi.get('/bookmarks', (c) => c.json({error: 'Not implemented'}, 501));
     protectedApi.get('/messages', (c) => c.json({error: 'Not implemented'}, 501));
@@ -518,7 +516,6 @@
     protectedApi.get('/user/stats', (c) => c.json({error: 'Not implemented'}, 501));
     protectedApi.get('/user/files', (c) => c.json({error: 'Not implemented'}, 501));
     protectedApi.get('/files/avatar', (c) => c.json({error: 'Not implemented'}, 501));
->>>>>>> 4292446e
 
     app.route('/api', protectedApi);
     return app;
