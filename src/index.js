--- conflicted
+++ resolved
@@ -1,7 +1,6 @@
 import { Hono } from 'hono';
 import { cors } from 'hono/cors';
 
-<<<<<<< HEAD
 // SPA HTML Shell
 const spaHtml = `<!DOCTYPE html>
 <html lang="en">
@@ -304,11 +303,9 @@
         
         return c.json({ success: true, workspaceId }, 201);
     });
-=======
 import { CollaborationRoom } from './durable-objects/collaboration-room.js';
 import { ConnectionsObject } from './durable-objects/connections-object.js';
 import { VisualizationObject } from './durable-objects/visualization-object.js';
->>>>>>> 9b65884c
 
 import { authMiddleware } from './middleware/auth.js';
 import { rateLimiter } from './middleware/rate-limiter.js';
@@ -320,7 +317,6 @@
 import userRoutes from './routes/user.js';
 import workspaceRoutes from './routes/workspace.js';
 
-<<<<<<< HEAD
         return c.json({
             items: results || [],
             pagination: { hasMore: results?.length === parseInt(limit) }
@@ -419,9 +415,7 @@
     protectedApi.get('/bookmarks', async (c) => {
         const userId = c.get('userId');
         const { limit = 20, offset = 0 } = c.req.query();
-=======
 export { CollaborationRoom, ConnectionsObject, VisualizationObject };
->>>>>>> 9b65884c
 
 const app = new Hono();
 
@@ -458,7 +452,6 @@
 protectedApi.route('/workspaces', workspaceRoutes);
 protectedApi.route('/files', filesRoutes);
 
-<<<<<<< HEAD
     app.route('/api', protectedApi);
 
     // SPA Fallback
@@ -466,9 +459,7 @@
 
     return app;
 }
-=======
 app.route('/api', protectedApi);
->>>>>>> 9b65884c
 
 export default {
     async fetch(request, env, ctx) {
